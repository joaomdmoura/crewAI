--- conflicted
+++ resolved
@@ -16,13 +16,8 @@
     - `role`: Defines the agent's role within the solution.
     - `goal`: Specifies the agent's objective.
     - `backstory`: Provides a background story to the agent.
-<<<<<<< HEAD
-    - `llm`: Indicates the Large Language Model the agent uses.
+    - `llm`: Indicates the Large Language Model the agent uses. By default, it uses the GPT-4 model defined in the environment variable "OPENAI_MODEL_NAME".
     - `function_calling_llm` *Optional*: Will turn the ReAct crewAI agent into a function calling agent.
-=======
-    - `llm`: The language model that will run the agent. By default, it uses the GPT-4 model defined in the environment variable "OPENAI_MODEL_NAME".
-    - `function_calling_llm`: The language model that will handle the tool calling for this agent, overriding the crew function_calling_llm. Optional.
->>>>>>> afc616d2
     - `max_iter`: Maximum number of iterations for an agent to execute a task, default is 15.
     - `memory`: Enables the agent to retain information during and a across executions. Default is `False`.
     - `max_rpm`: Maximum number of requests per minute the agent's execution should respect. Optional.
