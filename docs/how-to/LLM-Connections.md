---
title: Connect CrewAI to LLMs
description: Comprehensive guide on integrating CrewAI with various Large Language Models (LLMs), including detailed class attributes and methods.
---

## Connect CrewAI to LLMs
!!! note "Default LLM"
    By default, CrewAI uses OpenAI's GPT-4 model for language processing. You can configure your agents to use a different model or API. This guide shows how to connect your agents to various LLMs through environment variables and direct instantiation.

CrewAI offers flexibility in connecting to various LLMs, including local models via [Ollama](https://ollama.ai) and different APIs like Azure. It's compatible with all [LangChain LLM](https://python.langchain.com/docs/integrations/llms/) components, enabling diverse integrations for tailored AI solutions.

## CrewAI Agent Overview
The `Agent` class is the cornerstone for implementing AI solutions in CrewAI. Here's an updated overview reflecting the latest codebase changes:

- **Attributes**:
    - `role`: Defines the agent's role within the solution.
    - `goal`: Specifies the agent's objective.
    - `backstory`: Provides a background story to the agent.
    - `llm`: The language model that will run the agent. By default, it uses the GPT-4 model defined in the environment variable "OPENAI_MODEL_NAME".
    - `function_calling_llm`: The language model that will handle the tool calling for this agent, overriding the crew function_calling_llm. Optional.
    - `max_iter`: Maximum number of iterations for an agent to execute a task, default is 15.
    - `memory`: Enables the agent to retain information during and a across executions. Default is `False`.
    - `max_rpm`: Maximum number of requests per minute the agent's execution should respect. Optional.
    - `verbose`: Enables detailed logging of the agent's execution. Default is `False`.
    - `allow_delegation`: Allows the agent to delegate tasks to other agents, default is `True`.
    - `tools`: Specifies the tools available to the agent for task execution. Optional.
    - `step_callback`: Provides a callback function to be executed after each step. Optional.
    - `cache`: Determines whether the agent should use a cache for tool usage. Default is `True`.

```python
# Required
os.environ["OPENAI_MODEL_NAME"]="gpt-4-0125-preview"

# Agent will automatically use the model defined in the environment variable
example_agent = Agent(
  role='Local Expert',
  goal='Provide insights about the city',
  backstory="A knowledgeable local guide.",
  verbose=True,
  memory=True
)
```

## Ollama Integration
Ollama is preferred for local LLM integration, offering customization and privacy benefits. To integrate Ollama with CrewAI, set the appropriate environment variables as shown below. 

### Setting Up Ollama
- **Environment Variables Configuration**: To integrate Ollama, set the following environment variables:
```sh
OPENAI_API_BASE='http://localhost:11434/v1'
OPENAI_MODEL_NAME='openhermes'  # Adjust based on available model
OPENAI_API_KEY=''
```

<<<<<<< HEAD
## Ollama Integration for using Llama 2 locally
1. [Download Ollama](https://ollama.com/download).   
2. After setting up the Ollama, Pull the Llama2 by typing following lines into the terminal ```ollama pull Llama2```.   
3. Create a ModelFile similar the one below in your project directory.
```
FROM llama2

# Set parameters

PARAMETER temperature 0.8
PARAMETER stop Result

# Sets a custom system message to specify the behavior of the chat assistant

# Leaving it blank for now.

SYSTEM """"""
```
4. Create a script to get the base model, which in our case is llama2, and create a model on top of that with ModelFile above. PS: this will be ".sh" file.     
```
#!/bin/zsh

# variables
model_name="llama2"
custom_model_name="crewai-llama2"

#get the base model
ollama pull $model_name

#create the model file
ollama create $custom_model_name -f ./Llama2ModelFile
```
5. Go into the directory where the script file and ModelFile is located and run the script.   
6. Enjoy your free Llama2 model that powered up by excellent agents from crewai.   
```
from crewai import Agent, Task, Crew
from langchain_openai import ChatOpenAI
import os
os.environ["OPENAI_API_KEY"] = "NA"

llm = ChatOpenAI(
    model = "crewai-llama2",
    base_url = "http://localhost:11434/v1")

general_agent = Agent(role = "Math Professor",
                      goal = """Provide the solution to the students that are asking mathematical questions and give them the answer.""",
                      backstory = """You are an excellent math professor that likes to solve math questions in a way that everyone can understand your solution""",
                      allow_delegation = False,
                      verbose = True,
                      llm = llm)
task = Task (description="""what is 3 + 5""",
             agent = general_agent)

crew = Crew(
            agents=[general_agent],
            tasks=[task],
            verbose=2
        )

result = crew.kickoff()

print(result)
```

=======
## HuggingFace Integration
There are a couple of different ways you can use HuggingFace to host your LLM.

### Your own HuggingFace endpoint
```python
from langchain_community.llms import HuggingFaceEndpoint

llm = HuggingFaceEndpoint(
    endpoint_url="<YOUR_ENDPOINT_URL_HERE>",
    huggingfacehub_api_token="<HF_TOKEN_HERE>",
    task="text-generation",
    max_new_tokens=512
)

agent = Agent(
    role="HuggingFace Agent",
    goal="Generate text using HuggingFace",
    backstory="A diligent explorer of GitHub docs.",
    llm=llm
)
```

### From HuggingFaceHub endpoint
```python
from langchain_community.llms import HuggingFaceHub

llm = HuggingFaceHub(
    repo_id="HuggingFaceH4/zephyr-7b-beta",
    huggingfacehub_api_token="<HF_TOKEN_HERE>",
    task="text-generation",
)
```
>>>>>>> 9ea49590

## OpenAI Compatible API Endpoints
Switch between APIs and models seamlessly using environment variables, supporting platforms like FastChat, LM Studio, and Mistral AI.

### Configuration Examples
#### FastChat
```sh
OPENAI_API_BASE="http://localhost:8001/v1"
OPENAI_MODEL_NAME='oh-2.5m7b-q51'
OPENAI_API_KEY=NA
```

#### LM Studio
Launch [LM Studio](https://lmstudio.ai) and go to the Server tab. Then select a model from the dropdown menu then wait for it to load. Once it's loaded, click the green Start Server button and use the URL, port, and API key that's shown (you can modify them). Below is an example of the default settings as of LM Studio 0.2.19:
```sh
OPENAI_API_BASE="http://localhost:1234/v1"
OPENAI_API_KEY="lm-studio"
```

#### Mistral API
```sh
OPENAI_API_KEY=your-mistral-api-key
OPENAI_API_BASE=https://api.mistral.ai/v1
OPENAI_MODEL_NAME="mistral-small"
```

### Solar
```sh
from langchain_community.chat_models.solar import SolarChat
# Initialize language model
os.environ["SOLAR_API_KEY"] = "your-solar-api-key"
llm = SolarChat(max_tokens=1024)

Free developer API key available here: https://console.upstage.ai/services/solar
Langchain Example: https://github.com/langchain-ai/langchain/pull/18556
```
### text-gen-web-ui
```sh
OPENAI_API_BASE=http://localhost:5000/v1
OPENAI_MODEL_NAME=NA
OPENAI_API_KEY=NA
```

### Cohere
```sh
from langchain_community.chat_models import ChatCohere
# Initialize language model
os.environ["COHERE_API_KEY"] = "your-cohere-api-key"
llm = ChatCohere()

Free developer API key available here: https://cohere.com/
Langchain Documentation: https://python.langchain.com/docs/integrations/chat/cohere
```


### Azure Open AI Configuration
For Azure OpenAI API integration, set the following environment variables:
```sh
AZURE_OPENAI_VERSION="2022-12-01"
AZURE_OPENAI_DEPLOYMENT=""
AZURE_OPENAI_ENDPOINT=""
AZURE_OPENAI_KEY=""
```

### Example Agent with Azure LLM
```python
from dotenv import load_dotenv
from crewai import Agent
from langchain_openai import AzureChatOpenAI

load_dotenv()

azure_llm = AzureChatOpenAI(
    azure_endpoint=os.environ.get("AZURE_OPENAI_ENDPOINT"),
    api_key=os.environ.get("AZURE_OPENAI_KEY")
)

azure_agent = Agent(
  role='Example Agent',
  goal='Demonstrate custom LLM configuration',
  backstory='A diligent explorer of GitHub docs.',
  llm=azure_llm
)
```

## Conclusion
Integrating CrewAI with different LLMs expands the framework's versatility, allowing for customized, efficient AI solutions across various domains and platforms.<|MERGE_RESOLUTION|>--- conflicted
+++ resolved
@@ -52,8 +52,7 @@
 OPENAI_API_KEY=''
 ```
 
-<<<<<<< HEAD
-## Ollama Integration for using Llama 2 locally
+## Ollama Integration (ex. for using Llama 2 locally)
 1. [Download Ollama](https://ollama.com/download).   
 2. After setting up the Ollama, Pull the Llama2 by typing following lines into the terminal ```ollama pull Llama2```.   
 3. Create a ModelFile similar the one below in your project directory.
@@ -117,7 +116,6 @@
 print(result)
 ```
 
-=======
 ## HuggingFace Integration
 There are a couple of different ways you can use HuggingFace to host your LLM.
 
@@ -150,7 +148,6 @@
     task="text-generation",
 )
 ```
->>>>>>> 9ea49590
 
 ## OpenAI Compatible API Endpoints
 Switch between APIs and models seamlessly using environment variables, supporting platforms like FastChat, LM Studio, and Mistral AI.
