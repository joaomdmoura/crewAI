---
title: crewAI Crews
description: Understanding and utilizing crews in the crewAI framework with comprehensive attributes and functionalities.
---

## What is a Crew?
A crew in crewAI represents a collaborative group of agents working together to achieve a set of tasks. Each crew defines the strategy for task execution, agent collaboration, and the overall workflow.

## Crew Attributes

| Attribute                   | Description                                                  |
| :-------------------------- | :----------------------------------------------------------- |
| **Tasks**                   | A list of tasks assigned to the crew.                        |
| **Agents**                  | A list of agents that are part of the crew.                  |
| **Process** *(optional)*    | The process flow (e.g., sequential, hierarchical) the crew follows. |
| **Verbose** *(optional)*    | The verbosity level for logging during execution.            |
| **Manager LLM** *(optional)*| The language model used by the manager agent in a hierarchical process. **Required when using a hierarchical process.** |
| **Function Calling LLM** *(optional)* | If passed, the crew will use this LLM to do function calling for tools for all agents in the crew. Each agent can have its own LLM, which overrides the crew's LLM for function calling. |
| **Config** *(optional)*     | Optional configuration settings for the crew, in `Json` or `Dict[str, Any]` format. |
| **Max RPM** *(optional)*    | Maximum requests per minute the crew adheres to during execution. |
| **Language**  *(optional)*  | Language used for the crew, defaults to English.             |
| **Language File** *(optional)* | Path to the language file to be used for the crew.          |
| **Memory** *(optional)*     | Utilized for storing execution memories (short-term, long-term, entity memory). |
| **Cache** *(optional)*      | Specifies whether to use a cache for storing the results of tools' execution. |
| **Embedder** *(optional)*   | Configuration for the embedder to be used by the crew. mostly used by memory for now       |
| **Full Output** *(optional)*| Whether the crew should return the full output with all tasks outputs or just the final output. |
| **Step Callback** *(optional)* | A function that is called after each step of every agent. This can be used to log the agent's actions or to perform other operations; it won't override the agent-specific `step_callback`. |
| **Task Callback** *(optional)* | A function that is called after the completion of each task. Useful for monitoring or additional operations post-task execution. |
| **Share Crew** *(optional)* | Whether you want to share the complete crew information and execution with the crewAI team to make the library better, and allow us to train models. |
| **Output Log File** *(optional)* | Whether you want to have a file with the complete crew output and execution. You can set it using True and it will default to the folder you are currently and it will be called logs.txt or passing a string with the full path and name of the file. |


!!! note "Crew Max RPM"
<<<<<<< HEAD
        The `max_rpm` attribute sets the maximum number of requests per minute the crew can perform to avoid rate limits and will override individual agents' `max_rpm` settings if you set it.
=======
    The `max_rpm` attribute sets the maximum number of requests per minute the crew can perform to avoid rate limits and will override individual agents' `max_rpm` settings if you set it.
>>>>>>> 9db99bef

## Creating a Crew

When assembling a crew, you combine agents with complementary roles and tools, assign tasks, and select a process that dictates their execution order and interaction.

### Example: Assembling a Crew

```python
from crewai import Crew, Agent, Task, Process
from langchain_community.tools import DuckDuckGoSearchRun

# Define agents with specific roles and tools
researcher = Agent(
    role='Senior Research Analyst',
    goal='Discover innovative AI technologies',
    tools=[DuckDuckGoSearchRun()]
)

writer = Agent(
    role='Content Writer',
    goal='Write engaging articles on AI discoveries',
    verbose=True
)

# Create tasks for the agents
research_task = Task(
    description='Identify breakthrough AI technologies',
    agent=researcher
)
write_article_task = Task(
    description='Draft an article on the latest AI technologies',
    agent=writer
)

# Assemble the crew with a sequential process
my_crew = Crew(
    agents=[researcher, writer],
    tasks=[research_task, write_article_task],
    process=Process.sequential,
    full_output=True,
    verbose=True,
)
```

## Memory Utilization

Crews can utilize memory (short-term, long-term, and entity memory) to enhance their execution and learning over time. This feature allows crews to store and recall execution memories, aiding in decision-making and task execution strategies.

## Cache Utilization

Caches can be employed to store the results of tools' execution, making the process more efficient by reducing the need to re-execute identical tasks.

## Crew Usage Metrics

After the crew execution, you can access the `usage_metrics` attribute to view the language model (LLM) usage metrics for all tasks executed by the crew. This provides insights into operational efficiency and areas for improvement.

```python
# Access the crew's usage metrics
crew = Crew(agents=[agent1, agent2], tasks=[task1, task2])
crew.kickoff()
print(crew.usage_metrics)
```

## Crew Execution Process

- **Sequential Process**: Tasks are executed one after another, allowing for a linear flow of work.
- **Hierarchical Process**: A manager agent coordinates the crew, delegating tasks and validating outcomes before proceeding. **Note**: A `manager_llm` is required for this process and it's essential for validating the process flow.

### Kicking Off a Crew

Once your crew is assembled, initiate the workflow with the `kickoff()` method. This starts the execution process according to the defined process flow.

```python
# Start the crew's task execution
result = my_crew.kickoff()
print(result)
```<|MERGE_RESOLUTION|>--- conflicted
+++ resolved
@@ -31,11 +31,7 @@
 
 
 !!! note "Crew Max RPM"
-<<<<<<< HEAD
-        The `max_rpm` attribute sets the maximum number of requests per minute the crew can perform to avoid rate limits and will override individual agents' `max_rpm` settings if you set it.
-=======
     The `max_rpm` attribute sets the maximum number of requests per minute the crew can perform to avoid rate limits and will override individual agents' `max_rpm` settings if you set it.
->>>>>>> 9db99bef
 
 ## Creating a Crew
 
