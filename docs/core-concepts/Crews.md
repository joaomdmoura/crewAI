--- conflicted
+++ resolved
@@ -9,32 +9,6 @@
 
 ## Crew Attributes
 
-<<<<<<< HEAD
-| Attribute                   | Parameters          | Description                                                                                              |
-| :-------------------------- | :------------------ | :------------------------------------------------------------------------------------------------------- |
-| **Tasks**                   | `tasks`               | A list of tasks assigned to the crew.                                                                    |
-| **Agents**                  | `agents`              | A list of agents that are part of the crew.                                                              |
-| **Process** *(optional)*    | `process`             | The process flow (e.g., sequential, hierarchical) the crew follows.                                      |
-| **Verbose** *(optional)*    | `verbose`             | The verbosity level for logging during execution.                                                        |
-| **Manager LLM** *(optional)*| `manager_llm`         | The language model used by the manager agent in a hierarchical process. **Required when using a hierarchical process.** |
-| **Function Calling LLM** *(optional)* | `function_calling_llm` | If passed, the crew will use this LLM to do function calling for tools for all agents in the crew. Each agent can have its own LLM, which overrides the crew's LLM for function calling. |
-| **Config** *(optional)*     | `config`              | Optional configuration settings for the crew, in `Json` or `Dict[str, Any]` format.                       |
-| **Max RPM** *(optional)*    | `max_rpm`             | Maximum requests per minute the crew adheres to during execution.                                         |
-| **Language**  *(optional)*  | `language`            | Language used for the crew, defaults to English.                                                          |
-| **Language File** *(optional)* | `language_file`       | Path to the language file to be used for the crew.                                                        |
-| **Memory** *(optional)*     | `memory`              | Utilized for storing execution memories (short-term, long-term, entity memory).                           |
-| **Cache** *(optional)*      | `cache`               | Specifies whether to use a cache for storing the results of tools' execution.                             |
-| **Embedder** *(optional)*   | `embedder`            | Configuration for the embedder to be used by the crew. Mostly used by memory for now.                     |
-| **Full Output** *(optional)*| `full_output`         | Whether the crew should return the full output with all tasks outputs or just the final output.           |
-| **Step Callback** *(optional)* | `step_callback`       | A function that is called after each step of every agent. This can be used to log the agent's actions or to perform other operations; it won't override the agent-specific `step_callback`. |
-| **Task Callback** *(optional)* | `task_callback`       | A function that is called after the completion of each task. Useful for monitoring or additional operations post-task execution. |
-| **Share Crew** *(optional)* | `share_crew`          | Whether you want to share the complete crew information and execution with the crewAI team to make the library better, and allow us to train models. |
-| **Output Log File** *(optional)* | `output_log_file`    | Whether you want to have a file with the complete crew output and execution. You can set it using True and it will default to the folder you are currently in and it will be called logs.txt or passing a string with the full path and name of the file. |
-| **Manager Agent** *(optional)* | `manager_agent`      | `manager` sets a custom agent that will be used as a manager.                                             |
-| **Manager Callbacks** *(optional)* | `manager_callbacks` | `manager_callbacks` takes a list of callback handlers to be executed by the manager agent when a hierarchical process is used. |
-| **Prompt File** *(optional)* | `prompt_file`         | Path to the prompt JSON file to be used for the crew.                                                     |
-| **Planning** *(optional)* | `planning`         |  Adds planning ability to the Crew. When activated before each Crew iteration, all Crew data is sent to an AgentPlanner that will plan the tasks and this plan will be added to each task description.                                                     |
-=======
 | Attribute                             | Parameters             | Description                                                                                                                                                                                                                                               |
 | :------------------------------------ | :--------------------- | :-------------------------------------------------------------------------------------------------------------------------------------------------------------------------------------------------------------------------------------------------------- |
 | **Tasks**                             | `tasks`                | A list of tasks assigned to the crew.                                                                                                                                                                                                                     |
@@ -58,8 +32,8 @@
 | **Manager Agent** _(optional)_        | `manager_agent`        | `manager` sets a custom agent that will be used as a manager.                                                                                                                                                                                             |
 | **Manager Callbacks** _(optional)_    | `manager_callbacks`    | `manager_callbacks` takes a list of callback handlers to be executed by the manager agent when a hierarchical process is used.                                                                                                                            |
 | **Prompt File** _(optional)_          | `prompt_file`          | Path to the prompt JSON file to be used for the crew.                                                                                                                                                                                                     |
-
->>>>>>> 5b442e43
+| **Planning** *(optional)*             | `planning`             |  Adds planning ability to the Crew. When activated before each Crew iteration, all Crew data is sent to an AgentPlanner that will plan the tasks and this plan will be added to each task description.
+
 !!! note "Crew Max RPM"
 The `max_rpm` attribute sets the maximum number of requests per minute the crew can perform to avoid rate limits and will override individual agents' `max_rpm` settings if you set it.
 
@@ -242,7 +216,7 @@
 
 The replay_from_tasks feature in CrewAI allows you to replay from a specific task using the command-line interface (CLI). By running the command `crewai replay -t <task_id>`, you can specify the `task_id` for the replay process.
 
-Kickoffs will now save the latest kickoffs returned task outputs locally for you to be able to replay from. 
+Kickoffs will now save the latest kickoffs returned task outputs locally for you to be able to replay from.
 
 
 ### Replaying from specific task Using the CLI
