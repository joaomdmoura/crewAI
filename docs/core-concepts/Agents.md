---
title: crewAI Agents
description: What are crewAI Agents and how to use them.
---

## What is an Agent?
!!! note "What is an Agent?"
    An agent is an **autonomous unit** programmed to:
    <ul>
      <li class='leading-3'>Perform tasks</li>
      <li class='leading-3'>Make decisions</li>
      <li class='leading-3'>Communicate with other agents</li>
    </ul>
      <br/>
    Think of an agent as a member of a team, with specific skills and a particular job to do. Agents can have different roles like 'Researcher', 'Writer', or 'Customer Support', each contributing to the overall goal of the crew.

## Agent Attributes

<<<<<<< HEAD
| Attribute                  | Description                                                                                                                                                                                                                                    |
| :------------------------- | :--------------------------------------------------------------------------------------------------------------------------------------------------------------------------------------------------------------------------------------------- |
| **Role**                   | Defines the agent's function within the crew. It determines the kind of tasks the agent is best suited for.                                                                                                                                    |
| **Goal**                   | The individual objective that the agent aims to achieve. It guides the agent's decision-making process.                                                                                                                                        |
| **Backstory**              | Provides context to the agent's role and goal, enriching the interaction and collaboration dynamics.                                                                                                                                           |
| **LLM** *(optional)*       | Represents the language model that will run the agent. It dynamically fetches the model name from the `OPENAI_MODEL_NAME` environment variable, defaulting to "gpt-4" if not specified.                                                         |
| **Tools** *(optional)*     | Set of capabilities or functions that the agent can use to perform tasks. Expected to be instances of custom classes compatible with the agent's execution environment. Tools are initialized with a default value of an empty list.             |
| **Function Calling LLM** *(optional)* | Specifies the language model that will handle the tool calling for this agent, overriding the crew function calling LLM if passed. Default is `None`.                                                                                          |
| **Max Iter** *(optional)*  | The maximum number of iterations the agent can perform before being forced to give its best answer. Default is `25`.                                                                                                                           |
| **Max RPM** *(optional)*   | The maximum number of requests per minute the agent can perform to avoid rate limits. It's optional and can be left unspecified, with a default value of `None`.                                                                               |
| **max_execution_time** *(optional)*   | Maximum execution time for an agent to execute a task It's optional and can be left unspecified, with a default value of `None`, menaning no max execution time                                                                     |
| **Verbose** *(optional)*   | Setting this to `True` configures the internal logger to provide detailed execution logs, aiding in debugging and monitoring. Default is `False`.                                                                                              |
| **Allow Delegation** *(optional)* | Agents can delegate tasks or questions to one another, ensuring that each task is handled by the most suitable agent. Default is `True`.                                                                                                       |
| **Step Callback** *(optional)* | A function that is called after each step of the agent. This can be used to log the agent's actions or to perform other operations. It will overwrite the crew `step_callback`.                                                               |
| **Cache** *(optional)*     | Indicates if the agent should use a cache for tool usage. Default is `True`.                                                                                                                                                                  |
| **runnable_config** *(optional)*      | A Langchain supported RunnableConfig to be used by the AgentExecutor. Default is `None`.    |
=======
| Attribute                  | Parameter  | Description                                                                                                                                                                                                                                    |
| :------------------------- | :---- | :--------------------------------------------------------------------------------------------------------------------------------------------------------------------------------------------------------------------------------------------- |
| **Role**                   | `role`  | Defines the agent's function within the crew. It determines the kind of tasks the agent is best suited for.                                                                                                                                    |
| **Goal**                   | `goal`  | The individual objective that the agent aims to achieve. It guides the agent's decision-making process.                                                                                                                                        |
| **Backstory**              | `backstory`  | Provides context to the agent's role and goal, enriching the interaction and collaboration dynamics.                                                                                                                                           |
| **LLM** *(optional)*       | `llm`  | Represents the language model that will run the agent. It dynamically fetches the model name from the `OPENAI_MODEL_NAME` environment variable, defaulting to "gpt-4" if not specified.                                                         |
| **Tools** *(optional)*     | `tools`  | Set of capabilities or functions that the agent can use to perform tasks. Expected to be instances of custom classes compatible with the agent's execution environment. Tools are initialized with a default value of an empty list.             |
| **Function Calling LLM** *(optional)* | `function_calling_llm`  | Specifies the language model that will handle the tool calling for this agent, overriding the crew function calling LLM if passed. Default is `None`.                                                                                          |
| **Max Iter** *(optional)*  | `max_iter` | Max Iter is the maximum number of iterations the agent can perform before being forced to give its best answer. Default is `25`.                                                                                                                           |
| **Max RPM** *(optional)*   | `max_rpm`  | Max RPM is the maximum number of requests per minute the agent can perform to avoid rate limits. It's optional and can be left unspecified, with a default value of `None`.                                                                               |
| **Max Execution Time** *(optional)*   | `max_execution_time`  | Max Execution Time is the Maximum execution time for an agent to execute a task. It's optional and can be left unspecified, with a default value of `None`, meaning no max execution time.                                                                     |
| **Verbose** *(optional)*   | `verbose`  | Setting this to `True` configures the internal logger to provide detailed execution logs, aiding in debugging and monitoring. Default is `False`.                                                                                              |
| **Allow Delegation** *(optional)* | `allow_delegation`  | Agents can delegate tasks or questions to one another, ensuring that each task is handled by the most suitable agent. Default is `True`.                                                                                                       |
| **Step Callback** *(optional)* | `step_callback`  | A function that is called after each step of the agent. This can be used to log the agent's actions or to perform other operations. It will overwrite the crew `step_callback`.                                                               |
| **Cache** *(optional)*     | `cache`  | Indicates if the agent should use a cache for tool usage. Default is `True`.                                                                                                                                                                  |
| **System Template** *(optional)*     | `system_template`  | Specifies the system format for the agent. Default is `None`.                                                                                                                                                                  |
| **Prompt Template** *(optional)*     | `prompt_template`  | Specifies the prompt format for the agent. Default is `None`.                                                                                                                                                                  |
| **Response Template** *(optional)*     | `response_template`  | Specifies the response format for the agent. Default is `None`.                                                                                                                                                                  |
>>>>>>> f4790413

## Creating an Agent

!!! note "Agent Interaction"
    Agents can interact with each other using crewAI's built-in delegation and communication mechanisms. This allows for dynamic task management and problem-solving within the crew.

To create an agent, you would typically initialize an instance of the `Agent` class with the desired properties. Here's a conceptual example including all attributes:

```python
# Example: Creating an agent with all attributes
from crewai import Agent

agent = Agent(
  role='Data Analyst',
  goal='Extract actionable insights',
  backstory="""You're a data analyst at a large company.
  You're responsible for analyzing data and providing insights
  to the business.
  You're currently working on a project to analyze the
  performance of our marketing campaigns.""",
  tools=[my_tool1, my_tool2],  # Optional, defaults to an empty list
  llm=my_llm,  # Optional
  function_calling_llm=my_llm,  # Optional
  max_iter=15,  # Optional
  max_rpm=None, # Optional
  max_execution_time=None, # Optional
  verbose=True,  # Optional
  allow_delegation=True,  # Optional
  step_callback=my_intermediate_step_callback,  # Optional
  cache=True,  # Optional
  system_template=my_system_template,  # Optional
  prompt_template=my_prompt_template,  # Optional
  response_template=my_response_template,  # Optional
  config=my_config,  # Optional
  crew=my_crew,  # Optional
  tools_handler=my_tools_handler,  # Optional
  cache_handler=my_cache_handler,  # Optional
  callbacks=[callback1, callback2],  # Optional
  agent_executor=my_agent_executor  # Optional
)
```

## Setting prompt templates

Prompt templates are used to format the prompt for the agent. You can use to update the system, regular and response templates for the agent. Here's an example of how to set prompt templates:

```python
agent = Agent(
        role="{topic} specialist",
        goal="Figure {goal} out",
        backstory="I am the master of {role}",
        system_template="""<|start_header_id|>system<|end_header_id|>

{{ .System }}<|eot_id|>""",
        prompt_template="""<|start_header_id|>user<|end_header_id|>

{{ .Prompt }}<|eot_id|>""",
        response_template="""<|start_header_id|>assistant<|end_header_id|>

{{ .Response }}<|eot_id|>""",
    )
```

## Bring your Third Party Agents
!!! note "Extend your Third Party Agents like LlamaIndex, Langchain, Autogen or fully custom agents using the the crewai's BaseAgent class."

    BaseAgent includes attributes and methods required to integrate with your crews to run and delegate tasks to other agents within your own crew.

    CrewAI is a universal multi agent framework that allows for all agents to work together to automate tasks and solve problems.


```py
from crewai import Agent, Task, Crew
from custom_agent import CustomAgent # You need to build and extend your own agent logic with the CrewAI BaseAgent class then import it here.

from langchain.agents import load_tools

langchain_tools = load_tools(["google-serper"], llm=llm)

agent1 = CustomAgent(
    role="backstory agent",
    goal="who is {input}?",
    backstory="agent backstory",
    verbose=True,
)

task1 = Task(
    expected_output="a short biography of {input}",
    description="a short biography of {input}",
    agent=agent1,
)

agent2 = Agent(
    role="bio agent",
    goal="summarize the short bio for {input} and if needed do more research",
    backstory="agent backstory",
    verbose=True,
)

task2 = Task(
    description="a tldr summary of the short biography",
    expected_output="5 bullet point summary of the biography",
    agent=agent2,
    context=[task1],
)

my_crew = Crew(agents=[agent1, agent2], tasks=[task1, task2])
crew = my_crew.kickoff(inputs={"input": "Mark Twain"})
```


## Conclusion
Agents are the building blocks of the CrewAI framework. By understanding how to define and interact with agents, you can create sophisticated AI systems that leverage the power of collaborative intelligence.<|MERGE_RESOLUTION|>--- conflicted
+++ resolved
@@ -16,24 +16,6 @@
 
 ## Agent Attributes
 
-<<<<<<< HEAD
-| Attribute                  | Description                                                                                                                                                                                                                                    |
-| :------------------------- | :--------------------------------------------------------------------------------------------------------------------------------------------------------------------------------------------------------------------------------------------- |
-| **Role**                   | Defines the agent's function within the crew. It determines the kind of tasks the agent is best suited for.                                                                                                                                    |
-| **Goal**                   | The individual objective that the agent aims to achieve. It guides the agent's decision-making process.                                                                                                                                        |
-| **Backstory**              | Provides context to the agent's role and goal, enriching the interaction and collaboration dynamics.                                                                                                                                           |
-| **LLM** *(optional)*       | Represents the language model that will run the agent. It dynamically fetches the model name from the `OPENAI_MODEL_NAME` environment variable, defaulting to "gpt-4" if not specified.                                                         |
-| **Tools** *(optional)*     | Set of capabilities or functions that the agent can use to perform tasks. Expected to be instances of custom classes compatible with the agent's execution environment. Tools are initialized with a default value of an empty list.             |
-| **Function Calling LLM** *(optional)* | Specifies the language model that will handle the tool calling for this agent, overriding the crew function calling LLM if passed. Default is `None`.                                                                                          |
-| **Max Iter** *(optional)*  | The maximum number of iterations the agent can perform before being forced to give its best answer. Default is `25`.                                                                                                                           |
-| **Max RPM** *(optional)*   | The maximum number of requests per minute the agent can perform to avoid rate limits. It's optional and can be left unspecified, with a default value of `None`.                                                                               |
-| **max_execution_time** *(optional)*   | Maximum execution time for an agent to execute a task It's optional and can be left unspecified, with a default value of `None`, menaning no max execution time                                                                     |
-| **Verbose** *(optional)*   | Setting this to `True` configures the internal logger to provide detailed execution logs, aiding in debugging and monitoring. Default is `False`.                                                                                              |
-| **Allow Delegation** *(optional)* | Agents can delegate tasks or questions to one another, ensuring that each task is handled by the most suitable agent. Default is `True`.                                                                                                       |
-| **Step Callback** *(optional)* | A function that is called after each step of the agent. This can be used to log the agent's actions or to perform other operations. It will overwrite the crew `step_callback`.                                                               |
-| **Cache** *(optional)*     | Indicates if the agent should use a cache for tool usage. Default is `True`.                                                                                                                                                                  |
-| **runnable_config** *(optional)*      | A Langchain supported RunnableConfig to be used by the AgentExecutor. Default is `None`.    |
-=======
 | Attribute                  | Parameter  | Description                                                                                                                                                                                                                                    |
 | :------------------------- | :---- | :--------------------------------------------------------------------------------------------------------------------------------------------------------------------------------------------------------------------------------------------- |
 | **Role**                   | `role`  | Defines the agent's function within the crew. It determines the kind of tasks the agent is best suited for.                                                                                                                                    |
@@ -52,7 +34,7 @@
 | **System Template** *(optional)*     | `system_template`  | Specifies the system format for the agent. Default is `None`.                                                                                                                                                                  |
 | **Prompt Template** *(optional)*     | `prompt_template`  | Specifies the prompt format for the agent. Default is `None`.                                                                                                                                                                  |
 | **Response Template** *(optional)*     | `response_template`  | Specifies the response format for the agent. Default is `None`.                                                                                                                                                                  |
->>>>>>> f4790413
+| **Runnable Config** *(optional)*     | `runnable_config`  | A Langchain-supported RunnableConfig to be used by the AgentExecutor. Default is `None`.                                                                                                                                                                  |
 
 ## Creating an Agent
 
