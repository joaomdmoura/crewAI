--- conflicted
+++ resolved
@@ -26,11 +26,8 @@
 python-dotenv = "^1.0.0"
 appdirs = "^1.4.4"
 jsonref = "^1.1.0"
-<<<<<<< HEAD
 agentops = { version = "^0.1.9", optional = true }
-=======
 embedchain = "^0.1.113"
->>>>>>> d72b00af
 
 [tool.poetry.extras]
 tools = ["crewai-tools"]
