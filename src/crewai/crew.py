--- conflicted
+++ resolved
@@ -700,18 +700,12 @@
 
         token_usage = self.calculate_usage_metrics()
 
-<<<<<<< HEAD
-        return (
-            self._format_output(task_output if task_output else "", token_usage),
-            token_usage,
-=======
         return CrewOutput(
             raw=final_task_output.raw,
             pydantic=final_task_output.pydantic,
             json_dict=final_task_output.json_dict,
             tasks_output=[task.output for task in self.tasks if task.output],
             token_usage=token_usage,
->>>>>>> 4eb40736
         )
 
     def copy(self):
