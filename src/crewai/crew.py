--- conflicted
+++ resolved
@@ -42,11 +42,8 @@
     aggregate_raw_outputs_from_task_outputs,
     aggregate_raw_outputs_from_tasks,
 )
-<<<<<<< HEAD
 from crewai.utilities.planning_handler import CrewPlanner
-=======
 from crewai.utilities.task_output_storage_handler import TaskOutputStorageHandler
->>>>>>> 5b442e43
 from crewai.utilities.training_handler import CrewTrainingHandler
 
 try:
@@ -153,11 +150,10 @@
         default=False,
         description="output_log_file",
     )
-<<<<<<< HEAD
     planning: Optional[bool] = Field(
         default=False,
         description="Plan the crew execution and add the plan to the crew.",
-=======
+    )
     task_execution_output_json_files: Optional[List[str]] = Field(
         default=None,
         description="List of file paths for task execution JSON files.",
@@ -165,7 +161,6 @@
     execution_logs: List[Dict[str, Any]] = Field(
         default=[],
         description="List of execution logs for tasks",
->>>>>>> 5b442e43
     )
 
     @field_validator("id", mode="before")
@@ -561,7 +556,6 @@
         self._task_output_handler.reset()
         return results
 
-<<<<<<< HEAD
     def _handle_crew_planning(self):
         """Handles the Crew planning."""
         self._logger.log("info", "Planning the crew execution")
@@ -569,7 +563,7 @@
 
         for task, step_plan in zip(self.tasks, result.list_of_plans_per_task):
             task.description += step_plan
-=======
+
     def _store_execution_log(
         self,
         task: Task,
@@ -598,7 +592,6 @@
             "was_replayed": was_replayed,
         }
         self._task_output_handler.update(task_index, log)
->>>>>>> 5b442e43
 
     def _run_sequential_process(self) -> CrewOutput:
         """Executes tasks sequentially and returns the final output."""
