--- conflicted
+++ resolved
@@ -1,23 +1,20 @@
 import asyncio
 import json
 import uuid
-<<<<<<< HEAD
 from concurrent.futures import Future
-=======
->>>>>>> 691b094a
 from typing import Any, Dict, List, Optional, Tuple, Union
 
 from langchain_core.callbacks import BaseCallbackHandler
 from pydantic import (
-    UUID4,
-    BaseModel,
-    ConfigDict,
-    Field,
-    InstanceOf,
-    Json,
-    PrivateAttr,
-    field_validator,
-    model_validator,
+  UUID4,
+  BaseModel,
+  ConfigDict,
+  Field,
+  InstanceOf,
+  Json,
+  PrivateAttr,
+  field_validator,
+  model_validator,
 )
 from pydantic_core import PydanticCustomError
 
@@ -320,14 +317,9 @@
     ) -> CrewOutput:
         """Starts the crew to work on its assigned tasks."""
         self._execution_span = self._telemetry.crew_execution_span(self, inputs)
-<<<<<<< HEAD
         if inputs is not None:
             self._interpolate_inputs(inputs)
         self._interpolate_inputs(inputs)
-=======
-
-        self._interpolate_inputs(inputs)  # type: ignore # Argument 1 to "_interpolate_inputs" of "Crew" has incompatible type "dict[str, Any] | None"; expected "dict[str, Any]"
->>>>>>> 691b094a
         self._set_tasks_callbacks()
 
         i18n = I18N(prompt_file=self.prompt_file)
@@ -337,16 +329,6 @@
             # type: ignore[attr-defined] # Argument 1 to "_interpolate_inputs" of "Crew" has incompatible type "dict[str, Any] | None"; expected "dict[str, Any]"
             agent.crew = self  # type: ignore[attr-defined]
             # TODO: Create an AgentFunctionCalling protocol for future refactoring
-<<<<<<< HEAD
-            if not agent.function_calling_llm:
-                agent.function_calling_llm = self.function_calling_llm
-
-            if agent.allow_code_execution:
-                agent.tools += agent.get_code_execution_tools()
-
-            if not agent.step_callback:
-                agent.step_callback = self.step_callback
-=======
             if not agent.function_calling_llm:  # type: ignore # "BaseAgent" has no attribute "function_calling_llm"
                 agent.function_calling_llm = self.function_calling_llm  # type: ignore # "BaseAgent" has no attribute "function_calling_llm"
 
@@ -355,7 +337,6 @@
 
             if not agent.step_callback:  # type: ignore # "BaseAgent" has no attribute "step_callback"
                 agent.step_callback = self.step_callback  # type: ignore # "BaseAgent" has no attribute "step_callback"
->>>>>>> 691b094a
 
             agent.create_agent_executor()
 
@@ -378,13 +359,7 @@
 
         return result
 
-<<<<<<< HEAD
     def kickoff_for_each(self, inputs: List[Dict[str, Any]]) -> List[CrewOutput]:
-=======
-    def kickoff_for_each(
-        self, inputs: List[Dict[str, Any]]
-    ) -> List[Union[str, Dict[str, Any]]]:
->>>>>>> 691b094a
         """Executes the Crew's workflow for each input in the list and aggregates results."""
         results: List[CrewOutput] = []
 
@@ -396,14 +371,6 @@
             "successful_requests": 0,
         }
 
-        # Initialize the parent crew's usage metrics
-        total_usage_metrics = {
-            "total_tokens": 0,
-            "prompt_tokens": 0,
-            "completion_tokens": 0,
-            "successful_requests": 0,
-        }
-
         for input_data in inputs:
             crew = self.copy()
 
@@ -424,21 +391,16 @@
         """Asynchronous kickoff method to start the crew execution."""
         return await asyncio.to_thread(self.kickoff, inputs)
 
-<<<<<<< HEAD
     async def kickoff_for_each_async(self, inputs: List[Dict]) -> List[CrewOutput]:
         crew_copies = [self.copy() for _ in inputs]
 
         async def run_crew(crew, input_data):
             return await crew.kickoff_async(inputs=input_data)
 
-=======
-    async def kickoff_for_each_async(self, inputs: List[Dict]) -> List[Any]:
-        crew_copies = [self.copy() for _ in inputs]
-
-        async def run_crew(crew, input_data):
-            return await crew.kickoff_async(inputs=input_data)
-
->>>>>>> 691b094a
+        tasks = [
+            asyncio.create_task(run_crew(crew_copies[i], inputs[i]))
+            for i in range(len(inputs))
+        ]
         tasks = [
             asyncio.create_task(run_crew(crew_copies[i], inputs[i]))
             for i in range(len(inputs))
@@ -459,18 +421,25 @@
 
         self.usage_metrics = total_usage_metrics
 
+        total_usage_metrics = {
+            "total_tokens": 0,
+            "prompt_tokens": 0,
+            "completion_tokens": 0,
+            "successful_requests": 0,
+        }
+        for crew in crew_copies:
+            if crew.usage_metrics:
+                for key in total_usage_metrics:
+                    total_usage_metrics[key] += crew.usage_metrics.get(key, 0)
+
+        self.usage_metrics = total_usage_metrics
+
         return results
 
-<<<<<<< HEAD
     def _run_sequential_process(self) -> CrewOutput:
         """Executes tasks sequentially and returns the final output."""
         task_outputs: List[TaskOutput] = []
         futures: List[Tuple[Task, Future[TaskOutput]]] = []
-=======
-    def _run_sequential_process(self) -> Union[str, Dict[str, Any]]:
-        """Executes tasks sequentially and returns the final output."""
-        task_output = None
->>>>>>> 691b094a
 
         for task in self.tasks:
             if task.agent and task.agent.allow_delegation:
@@ -517,7 +486,6 @@
                 task_outputs = [task_output]
                 self._process_task_result(task, task_output)
 
-<<<<<<< HEAD
         if futures:
             # Clear task_outputs before processing async tasks
             task_outputs = []
@@ -528,14 +496,9 @@
 
         final_string_output = aggregate_raw_outputs_from_task_outputs(task_outputs)
         self._finish_execution(final_string_output)
-=======
-            role = task.agent.role if task.agent is not None else "None"
-            self._logger.log("debug", f"== [{role}] Task output: {task_output}\n\n")
->>>>>>> 691b094a
 
         token_usage = self.calculate_usage_metrics()
 
-<<<<<<< HEAD
         return self._format_output(task_outputs, token_usage)
 
     def _process_task_result(self, task: Task, output: TaskOutput) -> None:
@@ -545,17 +508,6 @@
             self._file_handler.log(agent=role, task=output, status="completed")
 
     def _run_hierarchical_process(self) -> Tuple[CrewOutput, Dict[str, Any]]:
-=======
-        self._finish_execution(task_output)
-
-        token_usage = self.calculate_usage_metrics()
-
-        return self._format_output(task_output if task_output else "", token_usage)
-
-    def _run_hierarchical_process(
-        self,
-    ) -> Tuple[Union[str, Dict[str, Any]], Dict[str, Any]]:
->>>>>>> 691b094a
         """Creates and assigns a manager agent to make sure the crew completes the tasks."""
         i18n = I18N(prompt_file=self.prompt_file)
         if self.manager_agent is not None:
@@ -575,12 +527,8 @@
             )
             self.manager_agent = manager
 
-<<<<<<< HEAD
         task_outputs: List[TaskOutput] = []
         futures: List[Tuple[Task, Future[TaskOutput]]] = []
-=======
-        task_output = None
->>>>>>> 691b094a
 
         for task in self.tasks:
             self._logger.log("debug", f"Working Agent: {manager.role}")
@@ -591,7 +539,6 @@
                     agent=manager.role, task=task.description, status="started"
                 )
 
-<<<<<<< HEAD
             if task.async_execution:
                 context = aggregate_raw_outputs_from_task_outputs(task_outputs)
                 future = task.execute_async(
@@ -636,29 +583,6 @@
             self._format_output(task_outputs, token_usage),
             token_usage,
         )
-=======
-            if task.agent:
-                manager.tools = task.agent.get_delegation_tools([task.agent])
-            else:
-                manager.tools = manager.get_delegation_tools(self.agents)
-            task_output = task.execute(
-                agent=manager, context=task_output, tools=manager.tools
-            )
-
-            self._logger.log("debug", f"[{manager.role}] Task output: {task_output}")
-            if self.output_log_file:
-                self._file_handler.log(
-                    agent=manager.role, task=task_output, status="completed"
-                )
-
-        self._finish_execution(task_output)
-
-        token_usage = self.calculate_usage_metrics()
-
-        return self._format_output(
-            task_output if task_output else "", token_usage
-        ), token_usage
->>>>>>> 691b094a
 
     def copy(self):
         """Create a deep copy of the Crew."""
@@ -716,83 +640,21 @@
         """
         Formats the output of the crew execution.
         """
-<<<<<<< HEAD
         return CrewOutput(
             output=output,
             tasks_output=[task.output for task in self.tasks if task],
             token_usage=token_usage,
         )
-=======
-
-        if self.full_output:
-            return {
-                "final_output": output,
-                "tasks_outputs": [task.output for task in self.tasks if task],
-                "usage_metrics": token_usage,
-            }
-        else:
-            return output
->>>>>>> 691b094a
 
     def _finish_execution(self, final_string_output: str) -> None:
         if self.max_rpm:
             self._rpm_controller.stop_rpm_counter()
         if agentops:
             agentops.end_session(
-<<<<<<< HEAD
                 end_state="Success",
                 end_state_reason="Finished Execution",
-                is_auto_end=True,
-=======
-                end_state="Success", end_state_reason="Finished Execution"
->>>>>>> 691b094a
             )
         self._telemetry.end_crew(self, final_string_output)
-
-    def calculate_usage_metrics(self) -> Dict[str, int]:
-        """Calculates and returns the usage metrics."""
-        total_usage_metrics = {
-            "total_tokens": 0,
-            "prompt_tokens": 0,
-            "completion_tokens": 0,
-            "successful_requests": 0,
-        }
-
-<<<<<<< HEAD
-        for agent in self.agents:
-            if hasattr(agent, "_token_process"):
-                token_sum = agent._token_process.get_summary()
-                for key in total_usage_metrics:
-                    total_usage_metrics[key] += token_sum.get(key, 0)
-
-        if self.manager_agent and hasattr(self.manager_agent, "_token_process"):
-            token_sum = self.manager_agent._token_process.get_summary()
-            for key in total_usage_metrics:
-                total_usage_metrics[key] += token_sum.get(key, 0)
-
-=======
-    def calculate_usage_metrics(self) -> Dict[str, int]:
-        """Calculates and returns the usage metrics."""
-        total_usage_metrics = {
-            "total_tokens": 0,
-            "prompt_tokens": 0,
-            "completion_tokens": 0,
-            "successful_requests": 0,
-        }
-
-        for agent in self.agents:
-            if hasattr(agent, "_token_process"):
-                token_sum = agent._token_process.get_summary()
-                for key in total_usage_metrics:
-                    total_usage_metrics[key] += token_sum.get(key, 0)
-
-        if self.manager_agent and hasattr(self.manager_agent, "_token_process"):
-            token_sum = self.manager_agent._token_process.get_summary()
-            for key in total_usage_metrics:
-                total_usage_metrics[key] += token_sum.get(key, 0)
-
->>>>>>> 691b094a
-        return total_usage_metrics
 
     def __repr__(self):
         return f"Crew(id={self.id}, process={self.process}, number_of_agents={len(self.agents)}, number_of_tasks={len(self.tasks)})"