import asyncio
import json
import uuid
from typing import Any, Dict, List, Optional, Union

from langchain_core.callbacks import BaseCallbackHandler
from pydantic import (
    UUID4,
    BaseModel,
    ConfigDict,
    Field,
    InstanceOf,
    Json,
    PrivateAttr,
    field_validator,
    model_validator,
)
from pydantic_core import PydanticCustomError

from crewai.agent import Agent
from crewai.agents.cache import CacheHandler
from crewai.memory.entity.entity_memory import EntityMemory
from crewai.memory.long_term.long_term_memory import LongTermMemory
from crewai.memory.short_term.short_term_memory import ShortTermMemory
from crewai.process import Process
from crewai.task import Task
from crewai.telemetry import Telemetry
from crewai.tools.agent_tools import AgentTools
from crewai.utilities import I18N, FileHandler, Logger, RPMController


class Crew(BaseModel):
    """
    Represents a group of agents, defining how they should collaborate and the tasks they should perform.

    Attributes:
        tasks: List of tasks assigned to the crew.
        agents: List of agents part of this crew.
        manager_llm: The language model that will run manager agent.
        manager_agent: Custom agent that will be used as manager.
        memory: Whether the crew should use memory to store memories of it's execution.
        manager_callbacks: The callback handlers to be executed by the manager agent when hierarchical process is used
        cache: Whether the crew should use a cache to store the results of the tools execution.
        function_calling_llm: The language model that will run the tool calling for all the agents.
        process: The process flow that the crew will follow (e.g., sequential, hierarchical).
        verbose: Indicates the verbosity level for logging during execution.
        config: Configuration settings for the crew.
        max_rpm: Maximum number of requests per minute for the crew execution to be respected.
        prompt_file: Path to the prompt json file to be used for the crew.
        id: A unique identifier for the crew instance.
        full_output: Whether the crew should return the full output with all tasks outputs and token usage metrics or just the final output.
        task_callback: Callback to be executed after each task for every agents execution.
        step_callback: Callback to be executed after each step for every agents execution.
        share_crew: Whether you want to share the complete crew information and execution with crewAI to make the library better, and allow us to train models.
    """

    __hash__ = object.__hash__  # type: ignore
    _execution_span: Any = PrivateAttr()
    _rpm_controller: RPMController = PrivateAttr()
    _logger: Logger = PrivateAttr()
    _file_handler: FileHandler = PrivateAttr()
    _cache_handler: InstanceOf[CacheHandler] = PrivateAttr(default=CacheHandler())
    _short_term_memory: Optional[InstanceOf[ShortTermMemory]] = PrivateAttr()
    _long_term_memory: Optional[InstanceOf[LongTermMemory]] = PrivateAttr()
    _entity_memory: Optional[InstanceOf[EntityMemory]] = PrivateAttr()

    cache: bool = Field(default=True)
    model_config = ConfigDict(arbitrary_types_allowed=True)
    tasks: List[Task] = Field(default_factory=list)
    agents: List[Agent] = Field(default_factory=list)
    process: Process = Field(default=Process.sequential)
    verbose: Union[int, bool] = Field(default=0)
    memory: bool = Field(
        default=False,
        description="Whether the crew should use memory to store memories of it's execution",
    )
    embedder: Optional[dict] = Field(
        default={"provider": "openai"},
        description="Configuration for the embedder to be used for the crew.",
    )
    usage_metrics: Optional[dict] = Field(
        default=None,
        description="Metrics for the LLM usage during all tasks execution.",
    )
    full_output: Optional[bool] = Field(
        default=False,
        description="Whether the crew should return the full output with all tasks outputs and token usage metrics or just the final output.",
    )
    manager_llm: Optional[Any] = Field(
        description="Language model that will run the agent.", default=None
    )
    manager_agent: Optional[Any] = Field(
        description="Custom agent that will be used as manager.", default=None
    )
    manager_callbacks: Optional[List[InstanceOf[BaseCallbackHandler]]] = Field(
        default=None,
        description="A list of callback handlers to be executed by the manager agent when hierarchical process is used",
    )
    function_calling_llm: Optional[Any] = Field(
        description="Language model that will run the agent.", default=None
    )
    config: Optional[Union[Json, Dict[str, Any]]] = Field(default=None)
    id: UUID4 = Field(default_factory=uuid.uuid4, frozen=True)
    share_crew: Optional[bool] = Field(default=False)
    step_callback: Optional[Any] = Field(
        default=None,
        description="Callback to be executed after each step for all agents execution.",
    )
    task_callback: Optional[Any] = Field(
        default=None,
        description="Callback to be executed after each task for all agents execution.",
    )
    max_rpm: Optional[int] = Field(
        default=None,
        description="Maximum number of requests per minute for the crew execution to be respected.",
    )
    prompt_file: str = Field(
        default=None,
        description="Path to the prompt json file to be used for the crew.",
    )
    output_log_file: Optional[Union[bool, str]] = Field(
        default=False,
        description="output_log_file",
    )

    @field_validator("id", mode="before")
    @classmethod
    def _deny_user_set_id(cls, v: Optional[UUID4]) -> None:
        """Prevent manual setting of the 'id' field by users."""
        if v:
            raise PydanticCustomError(
                "may_not_set_field", "The 'id' field cannot be set by the user.", {}
            )

    @field_validator("config", mode="before")
    @classmethod
    def check_config_type(
        cls, v: Union[Json, Dict[str, Any]]
    ) -> Union[Json, Dict[str, Any]]:
        """Validates that the config is a valid type.
        Args:
            v: The config to be validated.
        Returns:
            The config if it is valid.
        """

        # TODO: Improve typing
        return json.loads(v) if isinstance(v, Json) else v  # type: ignore

    @model_validator(mode="after")
    def set_private_attrs(self) -> "Crew":
        """Set private attributes."""
        self._cache_handler = CacheHandler()
        self._logger = Logger(self.verbose)
        if self.output_log_file:
            self._file_handler = FileHandler(self.output_log_file)
        self._rpm_controller = RPMController(max_rpm=self.max_rpm, logger=self._logger)
        self._telemetry = Telemetry()
        self._telemetry.set_tracer()
        self._telemetry.crew_creation(self)
        return self

    @model_validator(mode="after")
    def create_crew_memory(self) -> "Crew":
        """Set private attributes."""
        if self.memory:
            self._long_term_memory = LongTermMemory()
            self._short_term_memory = ShortTermMemory(
                crew=self, embedder_config=self.embedder
            )
            self._entity_memory = EntityMemory(crew=self, embedder_config=self.embedder)
        return self

    @model_validator(mode="after")
    def check_manager_llm(self):
        """Validates that the language model is set when using hierarchical process."""
        if self.process == Process.hierarchical:
            if not self.manager_llm and not self.manager_agent:
                raise PydanticCustomError(
                    "missing_manager_llm_or_manager_agent",
                    "Attribute `manager_llm` or `manager_agent` is required when using hierarchical process.",
                    {},
                )

            if (self.manager_agent is not None) and (
                self.agents.count(self.manager_agent) > 0
            ):
                raise PydanticCustomError(
                    "manager_agent_in_agents",
                    "Manager agent should not be included in agents list.",
                    {},
                )

        return self

    @model_validator(mode="after")
    def check_config(self):
        """Validates that the crew is properly configured with agents and tasks."""
        if not self.config and not self.tasks and not self.agents:
            raise PydanticCustomError(
                "missing_keys",
                "Either 'agents' and 'tasks' need to be set or 'config'.",
                {},
            )

        if self.config:
            self._setup_from_config()

        if self.agents:
            for agent in self.agents:
                if self.cache:
                    agent.set_cache_handler(self._cache_handler)
                if self.max_rpm:
                    agent.set_rpm_controller(self._rpm_controller)
        return self

    def _setup_from_config(self):
        assert self.config is not None, "Config should not be None."

        """Initializes agents and tasks from the provided config."""
        if not self.config.get("agents") or not self.config.get("tasks"):
            raise PydanticCustomError(
                "missing_keys_in_config", "Config should have 'agents' and 'tasks'.", {}
            )

        self.process = self.config.get("process", self.process)
        self.agents = [Agent(**agent) for agent in self.config["agents"]]
        self.tasks = [self._create_task(task) for task in self.config["tasks"]]

    def _create_task(self, task_config: Dict[str, Any]) -> Task:
        """Creates a task instance from its configuration.

        Args:
            task_config: The configuration of the task.

        Returns:
            A task instance.
        """
        task_agent = next(
            agt for agt in self.agents if agt.role == task_config["agent"]
        )
        del task_config["agent"]
        return Task(**task_config, agent=task_agent)

    def kickoff(
        self,
        inputs: Optional[Dict[str, Any]] = {},
<<<<<<< HEAD
    ) -> Union[str, Dict[str, Any]]:
=======
    ) -> str:
>>>>>>> d3b6640b
        """Starts the crew to work on its assigned tasks."""
        self._execution_span = self._telemetry.crew_execution_span(self)
        # type: ignore # Argument 1 to "_interpolate_inputs" of "Crew" has incompatible type "dict[str, Any] | None"; expected "dict[str, Any]"
        self._interpolate_inputs(inputs)
        self._set_tasks_callbacks()

        i18n = I18N(prompt_file=self.prompt_file)

        for agent in self.agents:
            agent.i18n = i18n
            agent.crew = self

            if not agent.function_calling_llm:
                agent.function_calling_llm = self.function_calling_llm
            if not agent.step_callback:
                agent.step_callback = self.step_callback

            agent.create_agent_executor()

        metrics = []

        if self.process == Process.sequential:
            result = self._run_sequential_process()
        elif self.process == Process.hierarchical:
            # type: ignore # Unpacking a string is disallowed
            result, manager_metrics = self._run_hierarchical_process()
            # type: ignore # Cannot determine type of "manager_metrics"
            metrics.append(manager_metrics)
        else:
            raise NotImplementedError(
                f"The process '{self.process}' is not implemented yet."
            )

        metrics = metrics + [
            agent._token_process.get_summary() for agent in self.agents
        ]
        self.usage_metrics = {
            key: sum([m[key] for m in metrics if m is not None]) for key in metrics[0]
        }

        return result

    def kickoff_for_each(self, inputs: List[Dict[str, Any]]) -> List:
        """Executes the Crew's workflow for each input in the list and aggregates results."""
        results = []

        for input_data in inputs:
            crew = self.copy()

            for task in crew.tasks:
                task.interpolate_inputs(input_data)
            for agent in crew.agents:
                agent.interpolate_inputs(input_data)

            output = crew.kickoff()
            results.append(output)

        return results

    async def kickoff_async(
        self, inputs: Optional[Dict[str, Any]] = {}
    ) -> Union[str, Dict]:
        """Asynchronous kickoff method to start the crew execution."""
        return await asyncio.to_thread(self.kickoff, inputs)

    async def kickoff_for_each_async(self, inputs: List[Dict]) -> List[Any]:
        async def run_crew(input_data):
            crew = self.copy()

            for task in crew.tasks:
                task.interpolate_inputs(input_data)
            for agent in crew.agents:
                agent.interpolate_inputs(input_data)

            return await crew.kickoff_async()

        tasks = [asyncio.create_task(run_crew(input_data)) for input_data in inputs]

        results = await asyncio.gather(*tasks)

        return results

    def train(self, n_iterations: int) -> None:
        # TODO: Implement training
        pass

    def _run_sequential_process(self) -> Union[str, Dict[str, Any]]:
        """Executes tasks sequentially and returns the final output."""
        task_output = ""
        for task in self.tasks:
            if task.agent.allow_delegation:  # type: ignore #  Item "None" of "Agent | None" has no attribute "allow_delegation"
                agents_for_delegation = [
                    agent for agent in self.agents if agent != task.agent
                ]
                if len(self.agents) > 1 and len(agents_for_delegation) > 0:
                    task.tools += AgentTools(agents=agents_for_delegation).tools()

            role = task.agent.role if task.agent is not None else "None"
            self._logger.log("debug", f"== Working Agent: {role}", color="bold_purple")
            self._logger.log(
                "info", f"== Starting Task: {task.description}", color="bold_purple"
            )

            if self.output_log_file:
                self._file_handler.log(
                    agent=role, task=task.description, status="started"
                )

            output = task.execute(context=task_output)

            if not task.async_execution:
                task_output = output

            role = task.agent.role if task.agent is not None else "None"
            self._logger.log("debug", f"== [{role}] Task output: {task_output}\n\n")

            if self.output_log_file:
                self._file_handler.log(agent=role, task=task_output, status="completed")

        self._finish_execution(task_output)
        # type: ignore # Item "None" of "Agent | None" has no attribute "_token_process"
        token_usage = task.agent._token_process.get_summary()
        # type: ignore # Incompatible return value type (got "tuple[str, Any]", expected "str")
        return self._format_output(task_output, token_usage)

    def _run_hierarchical_process(self) -> Union[str, Dict[str, Any]]:
        """Creates and assigns a manager agent to make sure the crew completes the tasks."""

        i18n = I18N(prompt_file=self.prompt_file)
        if self.manager_agent is not None:
            self.manager_agent.allow_delegation = True
            manager = self.manager_agent
            if len(manager.tools) > 0:
                raise Exception("Manager agent should not have tools")
            manager.tools = AgentTools(agents=self.agents).tools()
        else:
            manager = Agent(
                role=i18n.retrieve("hierarchical_manager_agent", "role"),
                goal=i18n.retrieve("hierarchical_manager_agent", "goal"),
                backstory=i18n.retrieve("hierarchical_manager_agent", "backstory"),
                tools=AgentTools(agents=self.agents).tools(),
                llm=self.manager_llm,
                verbose=True,
            )

        task_output = ""
        for task in self.tasks:
            self._logger.log("debug", f"Working Agent: {manager.role}")
            self._logger.log("info", f"Starting Task: {task.description}")

            if self.output_log_file:
                self._file_handler.log(
                    agent=manager.role, task=task.description, status="started"
                )

            task_output = task.execute(
                agent=manager, context=task_output, tools=manager.tools
            )

            self._logger.log("debug", f"[{manager.role}] Task output: {task_output}")

            if self.output_log_file:
                self._file_handler.log(
                    agent=manager.role, task=task_output, status="completed"
                )

        self._finish_execution(task_output)
        # type: ignore # Incompatible return value type (got "tuple[str, Any]", expected "str")
        manager_token_usage = manager._token_process.get_summary()
        return self._format_output(
            task_output, manager_token_usage
        ), manager_token_usage

    def copy(self):
        """Create a deep copy of the Crew."""

        exclude = {
            "id",
            "_rpm_controller",
            "_logger",
            "_execution_span",
            "_file_handler",
            "_cache_handler",
            "_short_term_memory",
            "_long_term_memory",
            "_entity_memory",
            "agents",
            "tasks",
        }

        cloned_agents = [agent.copy() for agent in self.agents]
        cloned_tasks = [task.copy() for task in self.tasks]

        copied_data = self.model_dump(exclude=exclude)
        copied_data = {k: v for k, v in copied_data.items() if v is not None}

        copied_data.pop("agents", None)
        copied_data.pop("tasks", None)

        copied_crew = Crew(**copied_data, agents=cloned_agents, tasks=cloned_tasks)

        return copied_crew

    def _set_tasks_callbacks(self) -> None:
        """Sets callback for every task suing task_callback"""
        for task in self.tasks:
            if not task.callback:
                task.callback = self.task_callback

    def _interpolate_inputs(self, inputs: Dict[str, Any]) -> None:
        """Interpolates the inputs in the tasks and agents."""
        [
            task.interpolate_inputs(
                # type: ignore # "interpolate_inputs" of "Task" does not return a value (it only ever returns None)
                inputs
            )
            for task in self.tasks
        ]
        # type: ignore # "interpolate_inputs" of "Agent" does not return a value (it only ever returns None)
        [agent.interpolate_inputs(inputs) for agent in self.agents]

<<<<<<< HEAD
    def _format_output(
        self, output: str, token_usage: Optional[Dict[str, Any]]
    ) -> Union[str, Dict[str, Any]]:
        """
        Formats the output of the crew execution.
        If full_output is True, then returned data type will be a dictionary else returned outputs are string
        """
=======
    def _format_output(self, output: str, token_usage: Optional[Dict[str, Any]]) -> str:
        """Formats the output of the crew execution."""
>>>>>>> d3b6640b
        if self.full_output:
            return {  # type: ignore # Incompatible return value type (got "dict[str, Sequence[str | TaskOutput | None]]", expected "str")
                "final_output": output,
                "tasks_outputs": [task.output for task in self.tasks if task],
                "usage_metrics": token_usage,
            }
        else:
            return output

    def _finish_execution(self, output) -> None:
        if self.max_rpm:
            self._rpm_controller.stop_rpm_counter()
        self._telemetry.end_crew(self, output)

    def __repr__(self):
        return f"Crew(id={self.id}, process={self.process}, number_of_agents={len(self.agents)}, number_of_tasks={len(self.tasks)})"<|MERGE_RESOLUTION|>--- conflicted
+++ resolved
@@ -49,6 +49,7 @@
         prompt_file: Path to the prompt json file to be used for the crew.
         id: A unique identifier for the crew instance.
         full_output: Whether the crew should return the full output with all tasks outputs and token usage metrics or just the final output.
+        full_output: Whether the crew should return the full output with all tasks outputs and token usage metrics or just the final output.
         task_callback: Callback to be executed after each task for every agents execution.
         step_callback: Callback to be executed after each step for every agents execution.
         share_crew: Whether you want to share the complete crew information and execution with crewAI to make the library better, and allow us to train models.
@@ -59,6 +60,7 @@
     _rpm_controller: RPMController = PrivateAttr()
     _logger: Logger = PrivateAttr()
     _file_handler: FileHandler = PrivateAttr()
+    _cache_handler: InstanceOf[CacheHandler] = PrivateAttr(default=CacheHandler())
     _cache_handler: InstanceOf[CacheHandler] = PrivateAttr(default=CacheHandler())
     _short_term_memory: Optional[InstanceOf[ShortTermMemory]] = PrivateAttr()
     _long_term_memory: Optional[InstanceOf[LongTermMemory]] = PrivateAttr()
@@ -245,11 +247,7 @@
     def kickoff(
         self,
         inputs: Optional[Dict[str, Any]] = {},
-<<<<<<< HEAD
     ) -> Union[str, Dict[str, Any]]:
-=======
-    ) -> str:
->>>>>>> d3b6640b
         """Starts the crew to work on its assigned tasks."""
         self._execution_span = self._telemetry.crew_execution_span(self)
         # type: ignore # Argument 1 to "_interpolate_inputs" of "Crew" has incompatible type "dict[str, Any] | None"; expected "dict[str, Any]"
@@ -471,7 +469,6 @@
         # type: ignore # "interpolate_inputs" of "Agent" does not return a value (it only ever returns None)
         [agent.interpolate_inputs(inputs) for agent in self.agents]
 
-<<<<<<< HEAD
     def _format_output(
         self, output: str, token_usage: Optional[Dict[str, Any]]
     ) -> Union[str, Dict[str, Any]]:
@@ -479,10 +476,6 @@
         Formats the output of the crew execution.
         If full_output is True, then returned data type will be a dictionary else returned outputs are string
         """
-=======
-    def _format_output(self, output: str, token_usage: Optional[Dict[str, Any]]) -> str:
-        """Formats the output of the crew execution."""
->>>>>>> d3b6640b
         if self.full_output:
             return {  # type: ignore # Incompatible return value type (got "dict[str, Sequence[str | TaskOutput | None]]", expected "str")
                 "final_output": output,
