--- conflicted
+++ resolved
@@ -31,12 +31,9 @@
 from crewai.telemetry import Telemetry
 from crewai.tools.agent_tools import AgentTools
 from crewai.utilities import I18N, FileHandler, Logger, RPMController
-<<<<<<< HEAD
+from crewai.utilities.evaluators.task_evaluator import TaskEvaluator
 from crewai.utilities.formatter import aggregate_raw_outputs_from_task_outputs
-=======
-from crewai.utilities.evaluators.task_evaluator import TaskEvaluator
 from crewai.utilities.training_handler import CrewTrainingHandler
->>>>>>> 0bfa5494
 
 
 class Crew(BaseModel):
@@ -288,15 +285,10 @@
         inputs: Optional[Dict[str, Any]] = None,
     ) -> CrewOutput:
         """Starts the crew to work on its assigned tasks."""
-<<<<<<< HEAD
-        self._execution_span = self._telemetry.crew_execution_span(self)
+        self._execution_span = self._telemetry.crew_execution_span(self, inputs)
         if inputs is not None:
             self._interpolate_inputs(inputs)
-=======
-        self._execution_span = self._telemetry.crew_execution_span(self, inputs)
-        # type: ignore # Argument 1 to "_interpolate_inputs" of "Crew" has incompatible type "dict[str, Any] | None"; expected "dict[str, Any]"
         self._interpolate_inputs(inputs)
->>>>>>> 0bfa5494
         self._set_tasks_callbacks()
 
         i18n = I18N(prompt_file=self.prompt_file)
@@ -339,13 +331,7 @@
 
         return result
 
-<<<<<<< HEAD
     def kickoff_for_each(self, inputs: List[Dict[str, Any]]) -> List[CrewOutput]:
-=======
-    def kickoff_for_each(
-        self, inputs: List[Dict[str, Any]]
-    ) -> List[Union[str, Dict[str, Any]]]:
->>>>>>> 0bfa5494
         """Executes the Crew's workflow for each input in the list and aggregates results."""
         results: List[CrewOutput] = []
 
@@ -361,14 +347,11 @@
             crew = self.copy()
 
             output = crew.kickoff(inputs=input_data)
-<<<<<<< HEAD
-=======
 
             if crew.usage_metrics:
                 for key in total_usage_metrics:
                     total_usage_metrics[key] += crew.usage_metrics.get(key, 0)
 
->>>>>>> 0bfa5494
             results.append(output)
 
         self.usage_metrics = total_usage_metrics
@@ -380,17 +363,10 @@
         """Asynchronous kickoff method to start the crew execution."""
         return await asyncio.to_thread(self.kickoff, inputs)
 
-<<<<<<< HEAD
     async def kickoff_for_each_async(self, inputs: List[Dict]) -> List[CrewOutput]:
-        async def run_crew(input_data):
-            crew = self.copy()
-
-=======
-    async def kickoff_for_each_async(self, inputs: List[Dict]) -> List[Any]:
         crew_copies = [self.copy() for _ in inputs]
 
         async def run_crew(crew, input_data):
->>>>>>> 0bfa5494
             return await crew.kickoff_async(inputs=input_data)
 
         tasks = [
@@ -413,18 +389,12 @@
 
         self.usage_metrics = total_usage_metrics
 
-<<<<<<< HEAD
+        return results
+
     def _run_sequential_process(self) -> CrewOutput:
         """Executes tasks sequentially and returns the final output."""
         task_outputs: List[TaskOutput] = []
         futures: List[Tuple[Task, Future[TaskOutput]]] = []
-=======
-        return results
-
-    def _run_sequential_process(self) -> str:
-        """Executes tasks sequentially and returns the final output."""
-        task_output = ""
->>>>>>> 0bfa5494
 
         for task in self.tasks:
             if task.agent.allow_delegation:  # type: ignore #  Item "None" of "Agent | None" has no attribute "allow_delegation"
@@ -444,7 +414,6 @@
                 self._file_handler.log(
                     agent=role, task=task.description, status="started"
                 )
-<<<<<<< HEAD
 
             if task.async_execution:
                 context = aggregate_raw_outputs_from_task_outputs(task_outputs)
@@ -482,28 +451,10 @@
 
         final_string_output = aggregate_raw_outputs_from_task_outputs(task_outputs)
         self._finish_execution(final_string_output)
-        # type: ignore # Item "None" of "Agent | None" has no attribute "_token_process"
-        token_usage = task.agent._token_process.get_summary()
+
+        token_usage = self.calculate_usage_metrics()
+
         return self._format_output(task_outputs, token_usage)
-=======
-            output = task.execute(context=task_output)
-
-            if not task.async_execution:
-                task_output = output
-
-            role = task.agent.role if task.agent is not None else "None"
-            self._logger.log("debug", f"== [{role}] Task output: {task_output}\n\n")
-
-            if self.output_log_file:
-                self._file_handler.log(agent=role, task=task_output, status="completed")
-
-        self._finish_execution(task_output)
-
-        token_usage = self.calculate_usage_metrics()
-
-        # type: ignore # Incompatible return value type (got "tuple[str, Any]", expected "str")
-        return self._format_output(task_output, token_usage)
->>>>>>> 0bfa5494
 
     def _process_task_result(self, task: Task, output: TaskOutput) -> None:
         role = task.agent.role if task.agent is not None else "None"
@@ -511,8 +462,6 @@
         if self.output_log_file:
             self._file_handler.log(agent=role, task=output, status="completed")
 
-    # TODO: Ask Joao if agent conntected to task can delegate to other agents like we
-    # can in sequential process. Or, can only the manager delegate to other agents in hierarchical process.
     def _run_hierarchical_process(self) -> Tuple[CrewOutput, Dict[str, Any]]:
         """Creates and assigns a manager agent to make sure the crew completes the tasks."""
         i18n = I18N(prompt_file=self.prompt_file)
@@ -533,16 +482,10 @@
             )
             self.manager_agent = manager
 
-<<<<<<< HEAD
         task_outputs: List[TaskOutput] = []
         futures: List[Tuple[Task, Future[TaskOutput]]] = []
-=======
-        task_output = ""
->>>>>>> 0bfa5494
 
         for task in self.tasks:
-            # TODO: In sequential, we allow delegation but we ignore it here. Confirm with Joao.
-
             self._logger.log("debug", f"Working Agent: {manager.role}")
             self._logger.log("info", f"Starting Task: {task.description}")
 
@@ -551,7 +494,6 @@
                     agent=manager.role, task=task.description, status="started"
                 )
 
-<<<<<<< HEAD
             if task.async_execution:
                 context = aggregate_raw_outputs_from_task_outputs(task_outputs)
                 future = task.execute_async(
@@ -589,29 +531,13 @@
 
         final_string_output = aggregate_raw_outputs_from_task_outputs(task_outputs)
         self._finish_execution(final_string_output)
-        manager_token_usage = manager._token_process.get_summary()
+
+        token_usage = self.calculate_usage_metrics()
+
         return (
-            self._format_output(task_outputs, manager_token_usage),
-            manager_token_usage,
+            self._format_output(task_outputs, token_usage),
+            token_usage,
         )
-=======
-            task_output = task.execute(
-                agent=manager, context=task_output, tools=manager.tools
-            )
-
-            self._logger.log("debug", f"[{manager.role}] Task output: {task_output}")
-            if self.output_log_file:
-                self._file_handler.log(
-                    agent=manager.role, task=task_output, status="completed"
-                )
-
-        self._finish_execution(task_output)
-
-        # type: ignore # Incompatible return value type (got "tuple[str, Any]", expected "str")
-        token_usage = self.calculate_usage_metrics()
-
-        return self._format_output(task_output, token_usage), token_usage
->>>>>>> 0bfa5494
 
     def copy(self):
         """Create a deep copy of the Crew."""
@@ -664,61 +590,21 @@
             agent.interpolate_inputs(inputs)
 
     def _format_output(
-<<<<<<< HEAD
         self, output: List[TaskOutput], token_usage: Optional[Dict[str, Any]]
     ) -> CrewOutput:
-=======
-        self, output: str, token_usage: Optional[Dict[str, Any]] = None
-    ) -> Union[str, Dict[str, Any]]:
->>>>>>> 0bfa5494
         """
         Formats the output of the crew execution.
         """
-<<<<<<< HEAD
         return CrewOutput(
             output=output,
             tasks_output=[task.output for task in self.tasks if task],
             token_output=token_usage,
         )
-=======
-
-        if self.full_output:
-            return {  # type: ignore # Incompatible return value type (got "dict[str, Sequence[str | TaskOutput | None]]", expected "str")
-                "final_output": output,
-                "tasks_outputs": [task.output for task in self.tasks if task],
-                "usage_metrics": token_usage,
-            }
-        else:
-            return output
->>>>>>> 0bfa5494
 
     def _finish_execution(self, final_string_output: str) -> None:
         if self.max_rpm:
             self._rpm_controller.stop_rpm_counter()
-
         self._telemetry.end_crew(self, final_string_output)
-
-    def calculate_usage_metrics(self) -> Dict[str, int]:
-        """Calculates and returns the usage metrics."""
-        total_usage_metrics = {
-            "total_tokens": 0,
-            "prompt_tokens": 0,
-            "completion_tokens": 0,
-            "successful_requests": 0,
-        }
-
-        for agent in self.agents:
-            if hasattr(agent, "_token_process"):
-                token_sum = agent._token_process.get_summary()
-                for key in total_usage_metrics:
-                    total_usage_metrics[key] += token_sum.get(key, 0)
-
-        if self.manager_agent and hasattr(self.manager_agent, "_token_process"):
-            token_sum = self.manager_agent._token_process.get_summary()
-            for key in total_usage_metrics:
-                total_usage_metrics[key] += token_sum.get(key, 0)
-
-        return total_usage_metrics
 
     def __repr__(self):
         return f"Crew(id={self.id}, process={self.process}, number_of_agents={len(self.agents)}, number_of_tasks={len(self.tasks)})"