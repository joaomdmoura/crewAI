--- conflicted
+++ resolved
@@ -105,15 +105,10 @@
         tool_string: str,
         tool: BaseTool,
         calling: Union[ToolCalling, InstructorToolCalling],
-<<<<<<< HEAD
-    ) -> None:  # TODO: Fix this return type
+    ) -> str:  # TODO: Fix this return type
         tool_event = agentops.ToolEvent(name=calling.tool_name) if agentops else None
         # type: ignore # _check_tool_repeated_usage of "ToolUsage" does not return a value (it only ever returns None)
         if self._check_tool_repeated_usage(calling=calling):
-=======
-    ) -> str:  # TODO: Fix this return type --> finecwg : I updated return type to str
-        if self._check_tool_repeated_usage(calling=calling):  # type: ignore # _check_tool_repeated_usage of "ToolUsage" does not return a value (it only ever returns None)
->>>>>>> 8b7bc69b
             try:
                 result = self._i18n.errors("task_repeated_usage").format(
                     tool_names=self.tools_names
