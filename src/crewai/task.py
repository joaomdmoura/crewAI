--- conflicted
+++ resolved
@@ -2,12 +2,8 @@
 import re
 import threading
 import uuid
-<<<<<<< HEAD
 from concurrent.futures import Future
-from copy import deepcopy
-=======
-from copy import copy
->>>>>>> 0bfa5494
+from copy import copy, deepcopy
 from typing import Any, Dict, List, Optional, Type, Union
 
 from langchain_openai import ChatOpenAI
@@ -18,7 +14,7 @@
 from crewai.agents.agent_builder.base_agent import BaseAgent
 from crewai.tasks.task_output import TaskOutput
 from crewai.telemetry.telemetry import Telemetry
-from crewai.utilities.converter import ConverterError
+from crewai.utilities.converter import Converter, ConverterError
 from crewai.utilities.i18n import I18N
 from crewai.utilities.printer import Printer
 from crewai.utilities.pydantic_schema_parser import PydanticSchemaParser
@@ -162,37 +158,18 @@
             )
         return self
 
-<<<<<<< HEAD
     def execute_sync(
         self,
-        agent: Optional[Agent] = None,
-=======
-    def wait_for_completion(self) -> str | BaseModel:
-        """Wait for asynchronous task completion and return the output."""
-        assert self.async_execution, "Task is not set to be executed asynchronously."
-
-        if self._thread:
-            self._thread.join()
-            self._thread = None
-
-        assert self.output, "Task output is not set."
-
-        return self.output.exported_output
-
-    def execute(  # type: ignore # Missing return statement
-        self,
-        agent: BaseAgent | None = None,
->>>>>>> 0bfa5494
+        agent: Optional[BaseAgent] = None,
         context: Optional[str] = None,
         tools: Optional[List[Any]] = None,
     ) -> TaskOutput:
         """Execute the task synchronously."""
         return self._execute_core(agent, context, tools)
 
-<<<<<<< HEAD
     def execute_async(
         self,
-        agent: Optional[Agent] = None,
+        agent: BaseAgent | None = None,
         context: Optional[str] = None,
         tools: Optional[List[Any]] = None,
     ) -> Future[TaskOutput]:
@@ -205,7 +182,7 @@
 
     def _execute_task_async(
         self,
-        agent: Optional[Agent],
+        agent: Optional[BaseAgent],
         context: Optional[str],
         tools: Optional[List[Any]],
         future: Future[TaskOutput],
@@ -216,15 +193,13 @@
 
     def _execute_core(
         self,
-        agent: Optional[Agent],
+        agent: Optional[BaseAgent],
         context: Optional[str],
         tools: Optional[List[Any]],
     ) -> TaskOutput:
         """Run the core execution logic of the task."""
-=======
         self._execution_span = self._telemetry.task_started(self)
 
->>>>>>> 0bfa5494
         agent = agent or self.agent
         if not agent:
             raise Exception(
@@ -234,43 +209,15 @@
         if self.context:
             context_list = []
             for task in self.context:
-<<<<<<< HEAD
                 if task.async_execution and task.thread:
                     task.thread.join()
                 if task and task.output:
                     context_list.append(task.output.raw_output)
             context = "\n".join(context_list)
-=======
-                if task.async_execution:
-                    task.wait_for_completion()
-                if task.output:
-                    # type: ignore # Item "str" of "str | None" has no attribute "append"
-                    context.append(task.output.raw_output)
-            # type: ignore # Argument 1 to "join" of "str" has incompatible type "str | None"; expected "Iterable[str]"
-            context = "\n".join(context)
->>>>>>> 0bfa5494
 
         self.prompt_context = context
         tools = tools or self.tools
 
-<<<<<<< HEAD
-=======
-        if self.async_execution:
-            self._thread = threading.Thread(
-                target=self._execute, args=(agent, self, context, tools)
-            )
-            self._thread.start()
-        else:
-            result = self._execute(
-                task=self,
-                agent=agent,
-                context=context,
-                tools=tools,
-            )
-            return result
-
-    def _execute(self, agent: "BaseAgent", task, context, tools):
->>>>>>> 0bfa5494
         result = agent.execute_task(
             task=self,
             context=context,
@@ -278,12 +225,7 @@
         )
         exported_output = self._export_output(result)
 
-<<<<<<< HEAD
         task_output = TaskOutput(
-=======
-        # type: ignore # the responses are usually str but need to figure out a more elegant solution here
-        self.output = TaskOutput(
->>>>>>> 0bfa5494
             description=self.description,
             raw_output=result,
             pydantic_output=exported_output["pydantic"],
@@ -295,15 +237,11 @@
         if self.callback:
             self.callback(self.output)
 
-<<<<<<< HEAD
-        return task_output
-=======
         if self._execution_span:
             self._telemetry.task_ended(self._execution_span, self)
             self._execution_span = None
 
-        return exported_output
->>>>>>> 0bfa5494
+        return task_output
 
     def prompt(self) -> str:
         """Prompt the task.
@@ -415,33 +353,7 @@
                     return exported_result.model_dump()
                 return exported_result
             except Exception:
-<<<<<<< HEAD
                 pass
-=======
-                # sometimes the response contains valid JSON in the middle of text
-                match = re.search(r"({.*})", result, re.DOTALL)
-                if match:
-                    try:
-                        # type: ignore # Item "None" of "type[BaseModel] | None" has no attribute "model_validate_json"
-                        exported_result = model.model_validate_json(match.group(0))
-                        if self.output_json:
-                            # type: ignore # "str" has no attribute "model_dump"
-                            return exported_result.model_dump()
-                        return exported_result
-                    except Exception:
-                        pass
-
-            # type: ignore # Item "None" of "BaseAgent | None" has no attribute "function_calling_llm"
-            llm = getattr(self.agent, "function_calling_llm", None) or self.agent.llm
-            if not self._is_gpt(llm):
-                # type: ignore # Argument "model" to "PydanticSchemaParser" has incompatible type "type[BaseModel] | None"; expected "type[BaseModel]"
-                model_schema = PydanticSchemaParser(model=model).get_schema()
-                instructions = f"{instructions}\n\nThe json should have the following structure, with the following keys:\n{model_schema}"
-
-            converter = self.agent.get_output_converter(
-                llm=llm, text=result, model=model, instructions=instructions
-            )
->>>>>>> 0bfa5494
 
         return self._convert_with_instructions(result, model)
 
@@ -451,7 +363,6 @@
         llm = self.agent.function_calling_llm or self.agent.llm
         instructions = self._get_conversion_instructions(model, llm)
 
-<<<<<<< HEAD
         converter = Converter(
             llm=llm, text=result, model=model, instructions=instructions
         )
@@ -463,14 +374,6 @@
             Printer().print(
                 content=f"{exported_result.message} Using raw output instead.",
                 color="red",
-=======
-        if self.output_file:
-            content = (
-                # type: ignore # "str" has no attribute "json"
-                exported_result
-                if not self.output_pydantic
-                else exported_result.model_dump_json()
->>>>>>> 0bfa5494
             )
             return result
 
