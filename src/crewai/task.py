--- conflicted
+++ resolved
@@ -1,8 +1,8 @@
-from copy import deepcopy
 import os
 import re
 import threading
 import uuid
+from copy import deepcopy
 from typing import Any, Dict, List, Optional, Type
 
 from langchain_openai import ChatOpenAI
@@ -341,12 +341,7 @@
         if directory and not os.path.exists(directory):
             os.makedirs(directory)
 
-<<<<<<< HEAD
         with open(self.output_file, "w", encoding="utf-8") as file:  # type: ignore # Argument 1 to "open" has incompatible type "str | None"; expected "int | str | bytes | PathLike[str] | PathLike[bytes]"
-=======
-        # type: ignore # Argument 1 to "open" has incompatible type "str | None"; expected "int | str | bytes | PathLike[str] | PathLike[bytes]"
-        with open(self.output_file, "w", encoding='utf-8') as file:
->>>>>>> 03dcddd3
             file.write(result)
         return None
 
