import json
import os
from typing import Dict, Optional

from pydantic import BaseModel, Field, PrivateAttr, ValidationError, model_validator


class I18N(BaseModel):
    _translations: Dict[str, Dict[str, str]] = PrivateAttr()
    language: Optional[str] = Field(
        default = os.environ.get("DEFAULT_LANGUAGE", "en"),
        description="Language used to load translations",
    )

    @model_validator(mode="after")
    def load_translation(self) -> "I18N":
        """Load translations from a JSON file based on the specified language."""
        try:
            dir_path = os.path.dirname(os.path.realpath(__file__))
            prompts_path = os.path.join(
                dir_path, f"../translations/i18n.json"
            )

            with open(prompts_path, "r") as f:
                all_translations = json.load(f)
                self._translations = all_translations.get(self.language)
        except FileNotFoundError:
            raise ValidationError(
<<<<<<< HEAD
                f"Trasnlation file for language i18n.json not found."
            )
        except json.JSONDecodeError:
            raise ValidationError(f"Error decoding JSON from the prompts file.")
        except TypeError:
            raise ValidationError(f"No translations found for language '{self.language}'.")        
=======
                f"Translation file for language '{self.language}' not found."
            )
        except json.JSONDecodeError:
            raise ValidationError(f"Error decoding JSON from the prompts file.")

        if not self._translations:
            self._translations = {}

>>>>>>> 20107028
        return self

    def slice(self, slice: str) -> str:
        return self.retrieve("slices", slice)

    def errors(self, error: str) -> str:
        return self.retrieve("errors", error)

    def tools(self, tool: str) -> str:
        return self.retrieve("tools", tool)

    def retrieve(self, kind, key) -> str:
        try:
            return self._translations[kind][key]
        except:
            raise ValidationError(f"Translation for '{kind}':'{key}'  not found.")<|MERGE_RESOLUTION|>--- conflicted
+++ resolved
@@ -26,23 +26,16 @@
                 self._translations = all_translations.get(self.language)
         except FileNotFoundError:
             raise ValidationError(
-<<<<<<< HEAD
                 f"Trasnlation file for language i18n.json not found."
             )
         except json.JSONDecodeError:
             raise ValidationError(f"Error decoding JSON from the prompts file.")
         except TypeError:
             raise ValidationError(f"No translations found for language '{self.language}'.")        
-=======
-                f"Translation file for language '{self.language}' not found."
-            )
-        except json.JSONDecodeError:
-            raise ValidationError(f"Error decoding JSON from the prompts file.")
 
         if not self._translations:
             self._translations = {}
 
->>>>>>> 20107028
         return self
 
     def slice(self, slice: str) -> str:
