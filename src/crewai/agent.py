import os
from typing import Any, List, Optional, Tuple

from langchain.agents.agent import RunnableAgent
from langchain.agents.tools import tool as LangChainTool
from langchain.tools.render import render_text_description
from langchain_core.agents import AgentAction
from langchain_core.callbacks import BaseCallbackHandler
from langchain_openai import ChatOpenAI

from pydantic import Field, InstanceOf, model_validator

from crewai.agents import CacheHandler, CrewAgentExecutor, CrewAgentParser
from crewai.memory.contextual.contextual_memory import ContextualMemory
from crewai.tools.agent_tools import AgentTools
from crewai.utilities import Prompts, Converter
from crewai.utilities.constants import TRAINED_AGENTS_DATA_FILE, TRAINING_DATA_FILE
from crewai.utilities.token_counter_callback import TokenCalcHandler
from crewai.agents.agent_builder.base_agent import BaseAgent
from crewai.utilities.training_handler import CrewTrainingHandler

agentops = None
try:
    import agentops
    from agentops import track_agent
except ImportError:

<<<<<<< HEAD
    def track_agent():
        def noop(f):
            return f

        return noop


@track_agent()
class Agent(BaseModel):
=======
class Agent(BaseAgent):
>>>>>>> 8b7bc69b
    """Represents an agent in a system.

    Each agent has a role, a goal, a backstory, and an optional language model (llm).
    The agent can also have memory, can operate in verbose mode, and can delegate tasks to other agents.

    Attributes:
            agent_executor: An instance of the CrewAgentExecutor class.
            role: The role of the agent.
            goal: The objective of the agent.
            backstory: The backstory of the agent.
            config: Dict representation of agent configuration.
            llm: The language model that will run the agent.
            function_calling_llm: The language model that will handle the tool calling for this agent, it overrides the crew function_calling_llm.
            max_iter: Maximum number of iterations for an agent to execute a task.
            memory: Whether the agent should have memory or not.
            max_rpm: Maximum number of requests per minute for the agent execution to be respected.
            verbose: Whether the agent execution should be in verbose mode.
            allow_delegation: Whether the agent is allowed to delegate tasks to other agents.
            tools: Tools at agents disposal
            step_callback: Callback to be executed after each step of the agent execution.
            callbacks: A list of callback functions from the langchain library that are triggered during the agent's execution process
    """

<<<<<<< HEAD
    __hash__ = object.__hash__  # type: ignore
    _logger: Logger = PrivateAttr()
    _rpm_controller: RPMController = PrivateAttr(default=None)
    _request_within_rpm_limit: Any = PrivateAttr(default=None)
    _token_process: TokenProcess = TokenProcess()
    agent_ops_agent_name: str = None
    agent_ops_agent_id: str = None

    formatting_errors: int = 0
    model_config = ConfigDict(arbitrary_types_allowed=True)
    id: UUID4 = Field(
        default_factory=uuid.uuid4,
        frozen=True,
        description="Unique identifier for the object, not set by user.",
    )
    role: str = Field(description="Role of the agent")
    goal: str = Field(description="Objective of the agent")
    backstory: str = Field(description="Backstory of the agent")
    cache: bool = Field(
        default=True,
        description="Whether the agent should use a cache for tool usage.",
    )
    config: Optional[Dict[str, Any]] = Field(
        description="Configuration for the agent",
        default=None,
    )
    max_rpm: Optional[int] = Field(
        default=None,
        description="Maximum number of requests per minute for the agent execution to be respected.",
    )
    verbose: bool = Field(
        default=False, description="Verbose mode for the Agent Execution"
    )
    allow_delegation: bool = Field(
        default=True, description="Allow delegation of tasks to agents"
    )
    tools: Optional[List[Any]] = Field(
        default_factory=list, description="Tools at agents disposal"
    )
    max_iter: Optional[int] = Field(
        default=25, description="Maximum iterations for an agent to execute a task"
    )
=======
>>>>>>> 8b7bc69b
    max_execution_time: Optional[int] = Field(
        default=None,
        description="Maximum execution time for an agent to execute a task",
    )
    cache_handler: InstanceOf[CacheHandler] = Field(
        default=None, description="An instance of the CacheHandler class."
    )
    step_callback: Optional[Any] = Field(
        default=None,
        description="Callback to be executed after each step of the agent execution.",
    )
    llm: Any = Field(
        default_factory=lambda: ChatOpenAI(
            model=os.environ.get("OPENAI_MODEL_NAME", "gpt-4o")
        ),
        description="Language model that will run the agent.",
    )
    function_calling_llm: Optional[Any] = Field(
        description="Language model that will run the agent.", default=None
    )
    callbacks: Optional[List[InstanceOf[BaseCallbackHandler]]] = Field(
        default=None, description="Callback to be executed"
    )
    system_template: Optional[str] = Field(
        default=None, description="System format for the agent."
    )
    prompt_template: Optional[str] = Field(
        default=None, description="Prompt format for the agent."
    )
    response_template: Optional[str] = Field(
        default=None, description="Response format for the agent."
    )

    allow_code_execution: Optional[bool] = Field(
        default=False, description="Enable code execution for the agent."
    )

    def __init__(__pydantic_self__, **data):
        config = data.pop("config", {})
        super().__init__(**config, **data)
        __pydantic_self__.agent_ops_agent_name = __pydantic_self__.role

    @model_validator(mode="after")
    def set_agent_executor(self) -> "Agent":
        """Ensure agent executor and token process is set."""
        if hasattr(self.llm, "model_name"):
            token_handler = TokenCalcHandler(self.llm.model_name, self._token_process)

            # Ensure self.llm.callbacks is a list
            if not isinstance(self.llm.callbacks, list):
                self.llm.callbacks = []

            # Check if an instance of TokenCalcHandler already exists in the list
            if not any(
                isinstance(handler, TokenCalcHandler) for handler in self.llm.callbacks
            ):
                self.llm.callbacks.append(token_handler)

            if agentops and not any(
                isinstance(handler, agentops.LangchainCallbackHandler) for handler in self.llm.callbacks
            ):
                agentops.stop_instrumenting()
                self.llm.callbacks.append(agentops.LangchainCallbackHandler())

        if not self.agent_executor:
            if not self.cache_handler:
                self.cache_handler = CacheHandler()
            self.set_cache_handler(self.cache_handler)
        return self

    def execute_task(
        self,
        task: Any,
        context: Optional[str] = None,
        tools: Optional[List[Any]] = None,
    ) -> str:
        """Execute a task with the agent.

        Args:
            task: Task to execute.
            context: Context to execute the task in.
            tools: Tools to use for the task.

        Returns:
            Output of the agent
        """
        if self.tools_handler:
            # type: ignore # Incompatible types in assignment (expression has type "dict[Never, Never]", variable has type "ToolCalling")
            self.tools_handler.last_used_tool = {}

        task_prompt = task.prompt()

        if context:
            task_prompt = self.i18n.slice("task_with_context").format(
                task=task_prompt, context=context
            )

        if self.crew and self.crew.memory:
            contextual_memory = ContextualMemory(
                self.crew._short_term_memory,
                self.crew._long_term_memory,
                self.crew._entity_memory,
            )
            memory = contextual_memory.build_context_for_task(task, context)
            if memory.strip() != "":
                task_prompt += self.i18n.slice("memory").format(memory=memory)

        tools = tools or self.tools
        # type: ignore # Argument 1 to "_parse_tools" of "Agent" has incompatible type "list[Any] | None"; expected "list[Any]"
        parsed_tools = self._parse_tools(tools or [])
        self.create_agent_executor(tools=tools)
        self.agent_executor.tools = parsed_tools
        self.agent_executor.task = task

        self.agent_executor.tools_description = render_text_description(parsed_tools)
        self.agent_executor.tools_names = self.__tools_names(parsed_tools)

        if self.crew and self.crew._train:
            task_prompt = self._training_handler(task_prompt=task_prompt)
        else:
            task_prompt = self._use_trained_data(task_prompt=task_prompt)

        result = self.agent_executor.invoke(
            {
                "input": task_prompt,
                "tool_names": self.agent_executor.tools_names,
                "tools": self.agent_executor.tools_description,
            }
        )["output"]
        if self.max_rpm:
            self._rpm_controller.stop_rpm_counter()
        return result

    def format_log_to_str(
        self,
        intermediate_steps: List[Tuple[AgentAction, str]],
        observation_prefix: str = "Observation: ",
        llm_prefix: str = "",
    ) -> str:
        """Construct the scratchpad that lets the agent continue its thought process."""
        thoughts = ""
        for action, observation in intermediate_steps:
            thoughts += action.log
            thoughts += f"\n{observation_prefix}{observation}\n{llm_prefix}"
        return thoughts

    def create_agent_executor(self, tools=None) -> None:
        """Create an agent executor for the agent.

        Returns:
            An instance of the CrewAgentExecutor class.
        """
        tools = tools or self.tools

        agent_args = {
            "input": lambda x: x["input"],
            "tools": lambda x: x["tools"],
            "tool_names": lambda x: x["tool_names"],
            "agent_scratchpad": lambda x: self.format_log_to_str(
                x["intermediate_steps"]
            ),
        }

        executor_args = {
            "llm": self.llm,
            "i18n": self.i18n,
            "crew": self.crew,
            "crew_agent": self,
            "tools": self._parse_tools(tools),
            "verbose": self.verbose,
            "original_tools": tools,
            "handle_parsing_errors": True,
            "max_iterations": self.max_iter,
            "max_execution_time": self.max_execution_time,
            "step_callback": self.step_callback,
            "tools_handler": self.tools_handler,
            "function_calling_llm": self.function_calling_llm,
            "callbacks": self.callbacks,
        }

        if self._rpm_controller:
            executor_args["request_within_rpm_limit"] = (
                self._rpm_controller.check_or_wait
            )

        prompt = Prompts(
            i18n=self.i18n,
            tools=tools,
            system_template=self.system_template,
            prompt_template=self.prompt_template,
            response_template=self.response_template,
        ).task_execution()

        execution_prompt = prompt.partial(
            goal=self.goal,
            role=self.role,
            backstory=self.backstory,
        )

        stop_words = [self.i18n.slice("observation")]

        if self.response_template:
            stop_words.append(
                self.response_template.split("{{ .Response }}")[1].strip()
            )

        bind = self.llm.bind(stop=stop_words)

        inner_agent = agent_args | execution_prompt | bind | CrewAgentParser(agent=self)
        self.agent_executor = CrewAgentExecutor(
            agent=RunnableAgent(runnable=inner_agent), **executor_args
        )

    def get_delegation_tools(self, agents: List[BaseAgent]):
        agent_tools = AgentTools(agents=agents)
        tools = agent_tools.tools()
        return tools

    def get_code_execution_tools(self):
        try:
            from crewai_tools import CodeInterpreterTool

            return [CodeInterpreterTool()]
        except ModuleNotFoundError:
            self._logger.log(
                "info", "Coding tools not available. Install crewai_tools. "
            )

    def get_output_converter(self, llm, text, model, instructions):
        return Converter(llm=llm, text=text, model=model, instructions=instructions)

    def _parse_tools(self, tools: List[Any]) -> List[LangChainTool]:
        """Parse tools to be used for the task."""
        tools_list = []
        try:
            # tentatively try to import from crewai_tools import BaseTool as CrewAITool
            from crewai_tools import BaseTool as CrewAITool

            for tool in tools:
                if isinstance(tool, CrewAITool):
                    tools_list.append(tool.to_langchain())
                else:
                    tools_list.append(tool)
        except ModuleNotFoundError:
            tools_list = []
            for tool in tools:
                tools_list.append(tool)
        return tools_list

    def _training_handler(self, task_prompt: str) -> str:
        """Handle training data for the agent task prompt to improve output on Training."""
        if data := CrewTrainingHandler(TRAINING_DATA_FILE).load():
            agent_id = str(self.id)

            if data.get(agent_id):
                human_feedbacks = [
                    i["human_feedback"] for i in data.get(agent_id, {}).values()
                ]
                task_prompt += "You MUST follow these feedbacks: \n " + "\n - ".join(
                    human_feedbacks
                )

        return task_prompt

    def _use_trained_data(self, task_prompt: str) -> str:
        """Use trained data for the agent task prompt to improve output."""
        if data := CrewTrainingHandler(TRAINED_AGENTS_DATA_FILE).load():
            if trained_data_output := data.get(self.role):
                task_prompt += "You MUST follow these feedbacks: \n " + "\n - ".join(
                    trained_data_output["suggestions"]
                )
        return task_prompt

    @staticmethod
    def __tools_names(tools) -> str:
        return ", ".join([t.name for t in tools])

    def __repr__(self):
        return f"Agent(role={self.role}, goal={self.goal}, backstory={self.backstory})"<|MERGE_RESOLUTION|>--- conflicted
+++ resolved
@@ -25,7 +25,6 @@
     from agentops import track_agent
 except ImportError:
 
-<<<<<<< HEAD
     def track_agent():
         def noop(f):
             return f
@@ -34,10 +33,7 @@
 
 
 @track_agent()
-class Agent(BaseModel):
-=======
 class Agent(BaseAgent):
->>>>>>> 8b7bc69b
     """Represents an agent in a system.
 
     Each agent has a role, a goal, a backstory, and an optional language model (llm).
@@ -61,55 +57,12 @@
             callbacks: A list of callback functions from the langchain library that are triggered during the agent's execution process
     """
 
-<<<<<<< HEAD
-    __hash__ = object.__hash__  # type: ignore
-    _logger: Logger = PrivateAttr()
-    _rpm_controller: RPMController = PrivateAttr(default=None)
-    _request_within_rpm_limit: Any = PrivateAttr(default=None)
-    _token_process: TokenProcess = TokenProcess()
-    agent_ops_agent_name: str = None
-    agent_ops_agent_id: str = None
-
-    formatting_errors: int = 0
-    model_config = ConfigDict(arbitrary_types_allowed=True)
-    id: UUID4 = Field(
-        default_factory=uuid.uuid4,
-        frozen=True,
-        description="Unique identifier for the object, not set by user.",
-    )
-    role: str = Field(description="Role of the agent")
-    goal: str = Field(description="Objective of the agent")
-    backstory: str = Field(description="Backstory of the agent")
-    cache: bool = Field(
-        default=True,
-        description="Whether the agent should use a cache for tool usage.",
-    )
-    config: Optional[Dict[str, Any]] = Field(
-        description="Configuration for the agent",
-        default=None,
-    )
-    max_rpm: Optional[int] = Field(
-        default=None,
-        description="Maximum number of requests per minute for the agent execution to be respected.",
-    )
-    verbose: bool = Field(
-        default=False, description="Verbose mode for the Agent Execution"
-    )
-    allow_delegation: bool = Field(
-        default=True, description="Allow delegation of tasks to agents"
-    )
-    tools: Optional[List[Any]] = Field(
-        default_factory=list, description="Tools at agents disposal"
-    )
-    max_iter: Optional[int] = Field(
-        default=25, description="Maximum iterations for an agent to execute a task"
-    )
-=======
->>>>>>> 8b7bc69b
     max_execution_time: Optional[int] = Field(
         default=None,
         description="Maximum execution time for an agent to execute a task",
     )
+    agent_ops_agent_name: str = None
+    agent_ops_agent_id: str = None
     cache_handler: InstanceOf[CacheHandler] = Field(
         default=None, description="An instance of the CacheHandler class."
     )
