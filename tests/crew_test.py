--- conflicted
+++ resolved
@@ -1238,17 +1238,10 @@
     print(crew.usage_metrics)
 
     assert crew.usage_metrics == {
-<<<<<<< HEAD
         "total_tokens": 2217,
         "prompt_tokens": 1847,
         "completion_tokens": 370,
         "successful_requests": 4,
-=======
-        "total_tokens": 311,
-        "prompt_tokens": 224,
-        "completion_tokens": 87,
-        "successful_requests": 1,
->>>>>>> 4eb40736
     }
 
 
@@ -1278,11 +1271,7 @@
     assert crew.manager_agent.tools is not None
     print("TOOL DESCRIPTION", crew.manager_agent.tools[0].description)
     assert crew.manager_agent.tools[0].description.startswith(
-<<<<<<< HEAD
         "Delegate a specific task to one of the following coworkers: Senior Writer"
-=======
-        "Delegate a specific task to one of the following coworkers: [Senior Writer, Researcher]"
->>>>>>> 4eb40736
     )
 
 
