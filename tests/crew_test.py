--- conflicted
+++ resolved
@@ -1523,10 +1523,6 @@
 #     assert crew.agents[0].backstory == "You have a lot of experience with AI."
 
 
-<<<<<<< HEAD
-# TODO: If we do want to throw errors if we are missing inputs. Add in this test.
-=======
->>>>>>> 349753a0
 # def test_crew_invalid_inputs():
 #     agent = Agent(
 #         role="{topic} Researcher",
