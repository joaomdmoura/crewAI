import json
from typing import Any, Dict, List, Optional, Union

from pydantic import (
    BaseModel,
    Field,
    InstanceOf,
    Json,
    field_validator,
    model_validator,
)
from pydantic_core import PydanticCustomError

<<<<<<< HEAD
from crewai.agent import Agent
from crewai.process import Process
from crewai.task import Task
from crewai.tools.agent_tools import AgentTools
=======
from .agent import Agent
from .agents import CacheHandler
from .process import Process
from .task import Task
from .tools.agent_tools import AgentTools
>>>>>>> af9e749e


class Crew(BaseModel):
    """Class that represents a group of agents, how they should work together and their tasks."""

    class Config:
        arbitrary_types_allowed = True

    tasks: List[Task] = Field(description="List of tasks", default_factory=list)
    agents: List[Agent] = Field(
        description="List of agents in this crew.", default_factory=list
    )
    process: Process = Field(
        description="Process that the crew will follow.", default=Process.sequential
    )
    verbose: bool = Field(
        description="Verbose mode for the Agent Execution", default=False
    )
    config: Optional[Union[Json, Dict[str, Any]]] = Field(
        description="Configuration of the crew.", default=None
    )
    cache_handler: Optional[InstanceOf[CacheHandler]] = Field(
        default=CacheHandler(), description="An instance of the CacheHandler class."
    )

    @classmethod
    @field_validator("config", mode="before")
    def check_config_type(cls, v: Union[Json, Dict[str, Any]]):
        if isinstance(v, Json):
            return json.loads(v)
        return v

    @model_validator(mode="after")
    def check_config(self):
        if not self.config and not self.tasks and not self.agents:
            raise PydanticCustomError(
                "missing_keys", "Either agents and task need to be set or config.", {}
            )

        if self.config:
            if not self.config.get("agents") or not self.config.get("tasks"):
                raise PydanticCustomError(
                    "missing_keys_in_config", "Config should have agents and tasks", {}
                )

            self.agents = [Agent(**agent) for agent in self.config["agents"]]

            tasks = []
            for task in self.config["tasks"]:
                task_agent = [agt for agt in self.agents if agt.role == task["agent"]][
                    0
                ]
                del task["agent"]
                tasks.append(Task(**task, agent=task_agent))

            self.tasks = tasks

        if self.agents:
            for agent in self.agents:
                agent.set_cache_handler(self.cache_handler)
        return self

    def kickoff(self) -> str:
        """Kickoff the crew to work on its tasks.

        Returns:
            Output of the crew for each task.
        """
        for agent in self.agents:
            agent.cache_handler = self.cache_handler

        if self.process == Process.sequential:
            return self.__sequential_loop()

    def __sequential_loop(self) -> str:
        """Loop that executes the sequential process.

        Returns:
            Output of the crew.
        """
        task_outcome = None
        for task in self.tasks:
            # Add delegation tools to the task if the agent allows it
            if task.agent.allow_delegation:
                tools = AgentTools(agents=self.agents).tools()
                task.tools += tools

            self.__log(f"\nWorking Agent: {task.agent.role}")
            self.__log(f"Starting Task: {task.description} ...")

            task_outcome = task.execute(task_outcome)

            self.__log(f"Task output: {task_outcome}")

        return task_outcome

    def __log(self, message):
        if self.verbose:
            print(message)<|MERGE_RESOLUTION|>--- conflicted
+++ resolved
@@ -11,18 +11,11 @@
 )
 from pydantic_core import PydanticCustomError
 
-<<<<<<< HEAD
 from crewai.agent import Agent
 from crewai.process import Process
 from crewai.task import Task
 from crewai.tools.agent_tools import AgentTools
-=======
-from .agent import Agent
-from .agents import CacheHandler
-from .process import Process
-from .task import Task
-from .tools.agent_tools import AgentTools
->>>>>>> af9e749e
+from crewai.agents import CacheHandler
 
 
 class Crew(BaseModel):
