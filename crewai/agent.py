<<<<<<< HEAD
"""Generic agent."""
=======
>>>>>>> 45ee442b
from typing import Any, List, Optional

from langchain.agents import AgentExecutor
from langchain.agents.format_scratchpad import format_log_to_str
from langchain.chat_models import ChatOpenAI
from langchain.memory import ConversationSummaryMemory
from langchain.tools.render import render_text_description
<<<<<<< HEAD
from pydantic import BaseModel, Field, InstanceOf, PrivateAttr, model_validator
=======
from langchain_core.runnables.config import RunnableConfig
from pydantic import BaseModel, Field, InstanceOf, model_validator
>>>>>>> 45ee442b

from crewai.agents import CacheHandler, CrewAgentOutputParser, ToolsHandler
from crewai.prompts import Prompts


class Agent(BaseModel):
    """Represents an agent in a system.

    Each agent has a role, a goal, a backstory, and an optional language model (llm).
    The agent can also have memory, can operate in verbose mode, and can delegate tasks to other agents.

    Attributes:
            agent_executor: An instance of the AgentExecutor class.
            role: The role of the agent.
            goal: The objective of the agent.
            backstory: The backstory of the agent.
            llm: The language model that will run the agent.
            memory: Whether the agent should have memory or not.
            verbose: Whether the agent execution should be in verbose mode.
            allow_delegation: Whether the agent is allowed to delegate tasks to other agents.
    """

<<<<<<< HEAD
    agent_executor: Optional[InstanceOf[AgentExecutor]] = Field(
        default=None, description="An instance of the AgentExecutor class."
    )
=======
    class Config:
        arbitrary_types_allowed = True

>>>>>>> 45ee442b
    role: str = Field(description="Role of the agent")
    goal: str = Field(description="Objective of the agent")
    backstory: str = Field(description="Backstory of the agent")
    llm: Optional[Any] = Field(
        default_factory=lambda: ChatOpenAI(
            temperature=0.7,
            model_name="gpt-4",
        ),
        description="Language model that will run the agent.",
    )
    memory: bool = Field(
        default=True, description="Whether the agent should have memory or not"
    )
    verbose: bool = Field(
        default=False, description="Verbose mode for the Agent Execution"
    )
    allow_delegation: bool = Field(
        default=True, description="Allow delegation of tasks to agents"
    )
    tools: List[Any] = Field(
        default_factory=list, description="Tools at agents disposal"
<<<<<<< HEAD
    )
    _task_calls: List[Any] = PrivateAttr()
=======
    )
    agent_executor: Optional[InstanceOf[AgentExecutor]] = Field(
        default=None, description="An instance of the AgentExecutor class."
    )
    tools_handler: Optional[InstanceOf[ToolsHandler]] = Field(
        default=None, description="An instance of the ToolsHandler class."
    )
    cache_handler: Optional[InstanceOf[CacheHandler]] = Field(
        default=CacheHandler(), description="An instance of the CacheHandler class."
    )
>>>>>>> 45ee442b

    @model_validator(mode="after")
    def check_agent_executor(self) -> "Agent":
        if not self.agent_executor:
<<<<<<< HEAD
            self.agent_executor = self._create_agent_executor()
        return self

    def _create_agent_executor(self) -> AgentExecutor:
=======
            self.set_cache_handler(self.cache_handler)
        return self

    def execute_task(
        self, task: str, context: str = None, tools: List[Any] = None
    ) -> str:
        """Execute a task with the agent.

        Args:
            task: Task to execute.
            context: Context to execute the task in.
            tools: Tools to use for the task.

        Returns:
            Output of the agent
        """
        if context:
            task = "\n".join(
                [task, "\nThis is the context you are working with:", context]
            )

        tools = tools or self.tools
        self.agent_executor.tools = tools

        return self.agent_executor.invoke(
            {
                "input": task,
                "tool_names": self.__tools_names(tools),
                "tools": render_text_description(tools),
            },
            RunnableConfig(callbacks=[self.tools_handler]),
        )["output"]

    def set_cache_handler(self, cache_handler) -> None:
        self.cache_handler = cache_handler
        self.tools_handler = ToolsHandler(cache=self.cache_handler)
        self.__create_agent_executor()

    def __create_agent_executor(self) -> AgentExecutor:
>>>>>>> 45ee442b
        """Create an agent executor for the agent.

        Returns:
            An instance of the AgentExecutor class.
        """
        agent_args = {
            "input": lambda x: x["input"],
            "tools": lambda x: x["tools"],
            "tool_names": lambda x: x["tool_names"],
            "agent_scratchpad": lambda x: format_log_to_str(x["intermediate_steps"]),
        }
        executor_args = {
            "tools": self.tools,
            "verbose": self.verbose,
            "handle_parsing_errors": True,
        }

        if self.memory:
            summary_memory = ConversationSummaryMemory(
                llm=self.llm, memory_key="chat_history", input_key="input"
            )
            executor_args["memory"] = summary_memory
            agent_args["chat_history"] = lambda x: x["chat_history"]
            prompt = Prompts.TASK_EXECUTION_WITH_MEMORY_PROMPT
        else:
            prompt = Prompts.TASK_EXECUTION_PROMPT

        execution_prompt = prompt.partial(
            goal=self.goal,
            role=self.role,
            backstory=self.backstory,
        )

        bind = self.llm.bind(stop=["\nObservation"])
        inner_agent = (
            agent_args
            | execution_prompt
            | bind
            | CrewAgentOutputParser(
                tools_handler=self.tools_handler, cache=self.cache_handler
            )
        )
<<<<<<< HEAD

        return AgentExecutor(agent=inner_agent, **executor_args)

    def execute_task(
        self, task: str, context: str = None, tools: List[Any] = None
    ) -> str:
        """Execute a task with the agent.

        Args:
            task: Task to execute.
            context: Context to execute the task in.
            tools: Tools to use for the task.

        Returns:
            Output of the agent
        """
        if context:
            task = "\n".join(
                [task, "\nThis is the context you are working with:", context]
            )

        tools = tools or self.tools
        self.agent_executor.tools = tools
        return self.agent_executor.invoke(
            {
                "input": task,
                "tool_names": self.__tools_names(tools),
                "tools": render_text_description(tools),
            }
        )["output"]

=======
        self.agent_executor = AgentExecutor(agent=inner_agent, **executor_args)

>>>>>>> 45ee442b
    @staticmethod
    def __tools_names(tools) -> str:
        return ", ".join([t.name for t in tools])<|MERGE_RESOLUTION|>--- conflicted
+++ resolved
@@ -1,7 +1,3 @@
-<<<<<<< HEAD
-"""Generic agent."""
-=======
->>>>>>> 45ee442b
 from typing import Any, List, Optional
 
 from langchain.agents import AgentExecutor
@@ -9,12 +5,8 @@
 from langchain.chat_models import ChatOpenAI
 from langchain.memory import ConversationSummaryMemory
 from langchain.tools.render import render_text_description
-<<<<<<< HEAD
-from pydantic import BaseModel, Field, InstanceOf, PrivateAttr, model_validator
-=======
 from langchain_core.runnables.config import RunnableConfig
 from pydantic import BaseModel, Field, InstanceOf, model_validator
->>>>>>> 45ee442b
 
 from crewai.agents import CacheHandler, CrewAgentOutputParser, ToolsHandler
 from crewai.prompts import Prompts
@@ -37,15 +29,9 @@
             allow_delegation: Whether the agent is allowed to delegate tasks to other agents.
     """
 
-<<<<<<< HEAD
-    agent_executor: Optional[InstanceOf[AgentExecutor]] = Field(
-        default=None, description="An instance of the AgentExecutor class."
-    )
-=======
     class Config:
         arbitrary_types_allowed = True
 
->>>>>>> 45ee442b
     role: str = Field(description="Role of the agent")
     goal: str = Field(description="Objective of the agent")
     backstory: str = Field(description="Backstory of the agent")
@@ -67,10 +53,6 @@
     )
     tools: List[Any] = Field(
         default_factory=list, description="Tools at agents disposal"
-<<<<<<< HEAD
-    )
-    _task_calls: List[Any] = PrivateAttr()
-=======
     )
     agent_executor: Optional[InstanceOf[AgentExecutor]] = Field(
         default=None, description="An instance of the AgentExecutor class."
@@ -81,17 +63,10 @@
     cache_handler: Optional[InstanceOf[CacheHandler]] = Field(
         default=CacheHandler(), description="An instance of the CacheHandler class."
     )
->>>>>>> 45ee442b
 
     @model_validator(mode="after")
     def check_agent_executor(self) -> "Agent":
         if not self.agent_executor:
-<<<<<<< HEAD
-            self.agent_executor = self._create_agent_executor()
-        return self
-
-    def _create_agent_executor(self) -> AgentExecutor:
-=======
             self.set_cache_handler(self.cache_handler)
         return self
 
@@ -131,7 +106,6 @@
         self.__create_agent_executor()
 
     def __create_agent_executor(self) -> AgentExecutor:
->>>>>>> 45ee442b
         """Create an agent executor for the agent.
 
         Returns:
@@ -174,42 +148,8 @@
                 tools_handler=self.tools_handler, cache=self.cache_handler
             )
         )
-<<<<<<< HEAD
-
-        return AgentExecutor(agent=inner_agent, **executor_args)
-
-    def execute_task(
-        self, task: str, context: str = None, tools: List[Any] = None
-    ) -> str:
-        """Execute a task with the agent.
-
-        Args:
-            task: Task to execute.
-            context: Context to execute the task in.
-            tools: Tools to use for the task.
-
-        Returns:
-            Output of the agent
-        """
-        if context:
-            task = "\n".join(
-                [task, "\nThis is the context you are working with:", context]
-            )
-
-        tools = tools or self.tools
-        self.agent_executor.tools = tools
-        return self.agent_executor.invoke(
-            {
-                "input": task,
-                "tool_names": self.__tools_names(tools),
-                "tools": render_text_description(tools),
-            }
-        )["output"]
-
-=======
         self.agent_executor = AgentExecutor(agent=inner_agent, **executor_args)
 
->>>>>>> 45ee442b
     @staticmethod
     def __tools_names(tools) -> str:
         return ", ".join([t.name for t in tools])